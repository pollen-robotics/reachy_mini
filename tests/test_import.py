--- conflicted
+++ resolved
@@ -1,17 +1,17 @@
+import pytest
+
+
 def test_import():  # noqa: D100, D103
     from reachy_mini import ReachyMini  # noqa: F401
-<<<<<<< HEAD
     from reachy_mini import ReachyMiniApp  # noqa: F401
-=======
-    from reachy_mini.app import ReachyMiniApp  # noqa: F401
     
-def test_daemon():  # noqa: D100, D103
+@pytest.mark.asyncio
+async def test_daemon():  # noqa: D100, D103
     from reachy_mini.daemon.daemon import Daemon    
     
     daemon = Daemon()
-    daemon.start(
+    await daemon.start(
         sim=True,
         headless=True
     )
-    daemon.stop()
->>>>>>> 9fc6752b
+    await daemon.stop()