--- conflicted
+++ resolved
@@ -1,9 +1,4 @@
-<<<<<<< HEAD
 from stewart_little_control.io import Client
-=======
-from reachy_mini import Client
-
->>>>>>> 16b1c6d5
 import time
 import numpy as np
 from scipy.spatial.transform import Rotation as R
@@ -23,7 +18,6 @@
     ]
     rot_mat = R.from_euler("xyz", euler_rot, degrees=False).as_matrix()
     pose[:3, :3] = rot_mat
-<<<<<<< HEAD
     pose[:3, 3][2] += 0.01 * np.sin(2 * np.pi * 0.5 * time.time())
     antennas = np.array([1, 1]) * np.sin(2 * np.pi * 1.5 * time.time())
 
@@ -34,11 +28,4 @@
             offset_zero=True,
         )
     )
-=======
-    antennas = [
-        np.sin(2 * np.pi * 1.0 * time.time()),
-        np.sin(2 * np.pi * 1.0 * time.time()),
-    ]
-    client.send_pose(pose, antennas=antennas, offset_zero=False)
->>>>>>> 16b1c6d5
     time.sleep(0.02)