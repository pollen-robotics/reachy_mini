from reachy_mini import ReachyMini
import time
import numpy as np
from scipy.spatial.transform import Rotation as R

with ReachyMini() as reachy_mini:
    try:
        while True:
            pose = np.eye(4)

            t = 0
            t0 = time.time()
            s = time.time()
            while time.time() - s < 2.0:
                t = time.time() - t0
                euler_rot = np.array([0, 0.0, 0.7 * np.sin(2 * np.pi * 0.5 * t)])
                rot_mat = R.from_euler("xyz", euler_rot, degrees=False).as_matrix()
                pose[:3, :3] = rot_mat

<<<<<<< HEAD
                reachy_mini.set_position(
                    head=pose, antennas=np.array([0, 0]), check_collision=True
                )
=======
                reachy_mini.set_target(head=pose, antennas=[0, 0])
>>>>>>> 2704798e

                time.sleep(0.01)

            s = time.time()
            while time.time() - s < 2.0:
                t = time.time() - t0
                euler_rot = np.array([0, 0.3 * np.sin(2 * np.pi * 0.5 * t), 0])
                rot_mat = R.from_euler("xyz", euler_rot, degrees=False).as_matrix()
                pose[:3, :3] = rot_mat
<<<<<<< HEAD
                reachy_mini.set_position(
                    head=pose, antennas=np.array([0, 0]), check_collision=True
                )
=======
                reachy_mini.set_target(head=pose, antennas=[0, 0])
>>>>>>> 2704798e
                time.sleep(0.01)

            s = time.time()
            while time.time() - s < 2.0:
                t = time.time() - t0
                euler_rot = np.array([0.3 * np.sin(2 * np.pi * 0.5 * t), 0, 0])
                rot_mat = R.from_euler("xyz", euler_rot, degrees=False).as_matrix()
                pose[:3, :3] = rot_mat
<<<<<<< HEAD
                reachy_mini.set_position(
                    head=pose, antennas=np.array([0, 0]), check_collision=True
                )
=======
                reachy_mini.set_target(head=pose, antennas=[0, 0])
>>>>>>> 2704798e
                time.sleep(0.01)

            s = time.time()
            while time.time() - s < 2.0:
                t = time.time() - t0
                pose = np.eye(4)
                pose[:3, 3][2] += 0.025 * np.sin(2 * np.pi * 0.5 * t)
                reachy_mini.set_target(head=pose, antennas=[0, 0])
                time.sleep(0.01)

            s = time.time()
            while time.time() - s < 2.0:
                t = time.time() - t0
                antennas = [
                    0.5 * np.sin(2 * np.pi * 0.5 * t),
                    -0.5 * np.sin(2 * np.pi * 0.5 * t),
                ]
<<<<<<< HEAD
                reachy_mini.set_position(
                    head=pose, antennas=np.array(antennas), check_collision=True
                )
=======
                reachy_mini.set_target(head=pose, antennas=antennas)
>>>>>>> 2704798e
                time.sleep(0.01)

            s = time.time()
            while time.time() - s < 5.0:
                t = time.time() - t0
                pose[:3, 3] = [
                    0.015 * np.sin(2 * np.pi * 1.0 * t),
                    0.015 * np.sin(2 * np.pi * 1.0 * t + np.pi / 2),
                    0.0,
                ]
<<<<<<< HEAD
                reachy_mini.set_position(
                    head=pose, antennas=np.array([0, 0]), check_collision=True
                )
                time.sleep(0.01)

            pose[:3, 3] = [0, 0, 0.0]
            reachy_mini.set_position(
                head=pose, antennas=np.array([0, 0]), check_collision=True
            )
=======
                reachy_mini.set_target(head=pose, antennas=[0, 0])
                time.sleep(0.01)

            pose[:3, 3] = [0, 0, 0.0]
            reachy_mini.set_target(head=pose, antennas=[0, 0])
>>>>>>> 2704798e

            time.sleep(0.5)

            pose[:3, 3] = [0.02, 0.02, 0.0]
<<<<<<< HEAD
            reachy_mini.set_position(
                head=pose, antennas=np.array([0, 0]), check_collision=True
            )
=======
            reachy_mini.set_target(head=pose, antennas=[0, 0])
>>>>>>> 2704798e

            time.sleep(0.5)

            pose[:3, 3] = [0.00, 0.02, 0.0]
            euler_rot = np.array([0, 0, 0.5])
            rot_mat = R.from_euler("xyz", euler_rot, degrees=False).as_matrix()
            pose[:3, :3] = rot_mat
<<<<<<< HEAD
            reachy_mini.set_position(
                head=pose, antennas=np.array([0, 0]), check_collision=True
            )
=======
            reachy_mini.set_target(head=pose, antennas=[0, 0])
>>>>>>> 2704798e

            time.sleep(0.5)

            pose[:3, 3] = [0.00, -0.02, 0.0]
            euler_rot = np.array([0, 0, -0.5])
            rot_mat = R.from_euler("xyz", euler_rot, degrees=False).as_matrix()
            pose[:3, :3] = rot_mat
<<<<<<< HEAD
            reachy_mini.set_position(
                head=pose, antennas=np.array([0, 0]), check_collision=True
            )
=======
            reachy_mini.set_target(head=pose, antennas=[0, 0])
>>>>>>> 2704798e

            time.sleep(0.5)

            pose[:3, 3] = [0, 0, 0.0]
<<<<<<< HEAD
            reachy_mini.set_position(
                head=pose, antennas=np.array([0, 0]), check_collision=True
            )
=======
            reachy_mini.set_target(head=pose, antennas=[0, 0])
>>>>>>> 2704798e

            time.sleep(2)
    except KeyboardInterrupt:
        pass<|MERGE_RESOLUTION|>--- conflicted
+++ resolved
@@ -16,15 +16,7 @@
                 euler_rot = np.array([0, 0.0, 0.7 * np.sin(2 * np.pi * 0.5 * t)])
                 rot_mat = R.from_euler("xyz", euler_rot, degrees=False).as_matrix()
                 pose[:3, :3] = rot_mat
-
-<<<<<<< HEAD
-                reachy_mini.set_position(
-                    head=pose, antennas=np.array([0, 0]), check_collision=True
-                )
-=======
                 reachy_mini.set_target(head=pose, antennas=[0, 0])
->>>>>>> 2704798e
-
                 time.sleep(0.01)
 
             s = time.time()
@@ -33,13 +25,7 @@
                 euler_rot = np.array([0, 0.3 * np.sin(2 * np.pi * 0.5 * t), 0])
                 rot_mat = R.from_euler("xyz", euler_rot, degrees=False).as_matrix()
                 pose[:3, :3] = rot_mat
-<<<<<<< HEAD
-                reachy_mini.set_position(
-                    head=pose, antennas=np.array([0, 0]), check_collision=True
-                )
-=======
                 reachy_mini.set_target(head=pose, antennas=[0, 0])
->>>>>>> 2704798e
                 time.sleep(0.01)
 
             s = time.time()
@@ -48,13 +34,7 @@
                 euler_rot = np.array([0.3 * np.sin(2 * np.pi * 0.5 * t), 0, 0])
                 rot_mat = R.from_euler("xyz", euler_rot, degrees=False).as_matrix()
                 pose[:3, :3] = rot_mat
-<<<<<<< HEAD
-                reachy_mini.set_position(
-                    head=pose, antennas=np.array([0, 0]), check_collision=True
-                )
-=======
                 reachy_mini.set_target(head=pose, antennas=[0, 0])
->>>>>>> 2704798e
                 time.sleep(0.01)
 
             s = time.time()
@@ -72,13 +52,7 @@
                     0.5 * np.sin(2 * np.pi * 0.5 * t),
                     -0.5 * np.sin(2 * np.pi * 0.5 * t),
                 ]
-<<<<<<< HEAD
-                reachy_mini.set_position(
-                    head=pose, antennas=np.array(antennas), check_collision=True
-                )
-=======
                 reachy_mini.set_target(head=pose, antennas=antennas)
->>>>>>> 2704798e
                 time.sleep(0.01)
 
             s = time.time()
@@ -89,74 +63,35 @@
                     0.015 * np.sin(2 * np.pi * 1.0 * t + np.pi / 2),
                     0.0,
                 ]
-<<<<<<< HEAD
-                reachy_mini.set_position(
-                    head=pose, antennas=np.array([0, 0]), check_collision=True
-                )
-                time.sleep(0.01)
-
-            pose[:3, 3] = [0, 0, 0.0]
-            reachy_mini.set_position(
-                head=pose, antennas=np.array([0, 0]), check_collision=True
-            )
-=======
                 reachy_mini.set_target(head=pose, antennas=[0, 0])
                 time.sleep(0.01)
 
             pose[:3, 3] = [0, 0, 0.0]
             reachy_mini.set_target(head=pose, antennas=[0, 0])
->>>>>>> 2704798e
 
             time.sleep(0.5)
 
             pose[:3, 3] = [0.02, 0.02, 0.0]
-<<<<<<< HEAD
-            reachy_mini.set_position(
-                head=pose, antennas=np.array([0, 0]), check_collision=True
-            )
-=======
             reachy_mini.set_target(head=pose, antennas=[0, 0])
->>>>>>> 2704798e
-
             time.sleep(0.5)
 
             pose[:3, 3] = [0.00, 0.02, 0.0]
             euler_rot = np.array([0, 0, 0.5])
             rot_mat = R.from_euler("xyz", euler_rot, degrees=False).as_matrix()
             pose[:3, :3] = rot_mat
-<<<<<<< HEAD
-            reachy_mini.set_position(
-                head=pose, antennas=np.array([0, 0]), check_collision=True
-            )
-=======
             reachy_mini.set_target(head=pose, antennas=[0, 0])
->>>>>>> 2704798e
-
             time.sleep(0.5)
 
             pose[:3, 3] = [0.00, -0.02, 0.0]
             euler_rot = np.array([0, 0, -0.5])
             rot_mat = R.from_euler("xyz", euler_rot, degrees=False).as_matrix()
             pose[:3, :3] = rot_mat
-<<<<<<< HEAD
-            reachy_mini.set_position(
-                head=pose, antennas=np.array([0, 0]), check_collision=True
-            )
-=======
             reachy_mini.set_target(head=pose, antennas=[0, 0])
->>>>>>> 2704798e
-
             time.sleep(0.5)
 
             pose[:3, 3] = [0, 0, 0.0]
-<<<<<<< HEAD
-            reachy_mini.set_position(
-                head=pose, antennas=np.array([0, 0]), check_collision=True
-            )
-=======
             reachy_mini.set_target(head=pose, antennas=[0, 0])
->>>>>>> 2704798e
-
             time.sleep(2)
+            
     except KeyboardInterrupt:
         pass