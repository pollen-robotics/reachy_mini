--- conflicted
+++ resolved
@@ -3,12 +3,8 @@
 from scipy.spatial.transform import Rotation as R
 import mediapipe as mp
 
-<<<<<<< HEAD
-from stewart_little_control import Client
-from stewart_little_control.command import ReachyMiniCommand
-=======
 from reachy_mini import Client
->>>>>>> 16b1c6d5
+from reachy_mini.command import ReachyMiniCommand
 
 
 class PoseEstimator:
