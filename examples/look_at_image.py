"""Demonstrate how to make Reachy Mini look at a point in an image.

When you click on the image, Reachy Mini will look at the point you clicked on.
It uses OpenCV to capture video from a camera and display it, and Reachy Mini's
look_at_image method to make the robot look at the specified point.

Note: The daemon must be running before executing this script.
"""

import argparse

import cv2
import numpy as np

from reachy_mini import ReachyMini


def click(event, x, y, flags, param):
    """Handle mouse click events to get the coordinates of the click."""
    if event == cv2.EVENT_LBUTTONDOWN:
        param["just_clicked"] = True
        param["x"] = x
        param["y"] = y


def main(backend):
    """Show the camera feed from Reachy Mini and make it look at clicked points."""
    state = {"x": 0, "y": 0, "just_clicked": False}

    cv2.namedWindow("Reachy Mini Camera")
    cv2.setMouseCallback("Reachy Mini Camera", click, param=state)

    print("Click on the image to make ReachyMini look at that point.")
    print("Press 'q' to quit the camera feed.")
<<<<<<< HEAD
    with ReachyMini(media_backend=backend) as reachy_mini:
        while True:
            frame = reachy_mini.media.get_frame()

            if frame is None:
                print("Failed to grab frame.")
                continue

            if backend == "gstreamer":
                frame = cv2.imdecode(
                    np.frombuffer(frame, dtype=np.uint8), cv2.IMREAD_COLOR
                )

            cv2.imshow("Reachy Mini Camera", frame)
            if cv2.waitKey(1) & 0xFF == ord("q"):
                print("Exiting...")
                break

            if state["just_clicked"]:
                reachy_mini.look_at_image(state["x"], state["y"], duration=0.3)
                state["just_clicked"] = False
=======
    with ReachyMini(use_sim=False, media_backend=backend) as reachy_mini:
        try:
            while True:
                frame = reachy_mini.media.get_frame()

                if frame is None:
                    print("Failed to grab frame.")
                    continue

                if backend == "gstreamer":
                    frame = cv2.imdecode(
                        np.frombuffer(frame, dtype=np.uint8), cv2.IMREAD_COLOR
                    )

                cv2.imshow("Reachy Mini Camera", frame)
                if cv2.waitKey(1) & 0xFF == ord("q"):
                    print("Exiting...")
                    break

                if state["just_clicked"]:
                    reachy_mini.look_at_image(state["x"], state["y"], duration=0.3)
                    state["just_clicked"] = False
        except KeyboardInterrupt:
            print("Interrupted. Closing viewer...")
        finally:
            cv2.destroyAllWindows()
>>>>>>> c2f63f03


if __name__ == "__main__":
    parser = argparse.ArgumentParser(
        description="Display Reachy Mini's camera feed and make it look at clicked points."
    )
    parser.add_argument(
        "--backend",
        type=str,
        choices=["default", "gstreamer", "webrtc"],
        default="default",
        help="Media backend to use.",
    )

    args = parser.parse_args()
    main(backend=args.backend)<|MERGE_RESOLUTION|>--- conflicted
+++ resolved
@@ -32,29 +32,6 @@
 
     print("Click on the image to make ReachyMini look at that point.")
     print("Press 'q' to quit the camera feed.")
-<<<<<<< HEAD
-    with ReachyMini(media_backend=backend) as reachy_mini:
-        while True:
-            frame = reachy_mini.media.get_frame()
-
-            if frame is None:
-                print("Failed to grab frame.")
-                continue
-
-            if backend == "gstreamer":
-                frame = cv2.imdecode(
-                    np.frombuffer(frame, dtype=np.uint8), cv2.IMREAD_COLOR
-                )
-
-            cv2.imshow("Reachy Mini Camera", frame)
-            if cv2.waitKey(1) & 0xFF == ord("q"):
-                print("Exiting...")
-                break
-
-            if state["just_clicked"]:
-                reachy_mini.look_at_image(state["x"], state["y"], duration=0.3)
-                state["just_clicked"] = False
-=======
     with ReachyMini(use_sim=False, media_backend=backend) as reachy_mini:
         try:
             while True:
@@ -81,7 +58,6 @@
             print("Interrupted. Closing viewer...")
         finally:
             cv2.destroyAllWindows()
->>>>>>> c2f63f03
 
 
 if __name__ == "__main__":
