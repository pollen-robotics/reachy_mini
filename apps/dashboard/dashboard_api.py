--- conflicted
+++ resolved
@@ -1,14 +1,5 @@
-<<<<<<< HEAD
 """Reachy Mini Dashboard API."""
 
-import threading
-from importlib.metadata import entry_points
-
-from fastapi import FastAPI, Request
-from fastapi.responses import HTMLResponse, JSONResponse, RedirectResponse
-from fastapi.staticfiles import StaticFiles
-from fastapi.templating import Jinja2Templates
-=======
 import asyncio
 import json
 import os
@@ -16,14 +7,12 @@
 import sys
 import threading
 import uuid
-from datetime import datetime
 from importlib.metadata import entry_points
 from pathlib import Path
-from typing import Dict, List, Optional
+from typing import Optional
 
 from app_install import (
     active_installations,
-    broadcast_installation_status,
     connected_clients,
     install_app_async,
     installation_history,
@@ -41,10 +30,8 @@
     get_platform_info,
     get_process_logs,
     register_log_callback,
-    unregister_log_callback,
 )
 from venv_app import VenvAppManager
->>>>>>> b78ec2f8
 
 app = FastAPI()
 
@@ -119,16 +106,6 @@
 
 
 def list_apps():
-<<<<<<< HEAD
-    """List all available Reachy Mini apps."""
-    return list(entry_points(group="reachy_mini_apps"))
-
-
-def start_app_by_name(name):
-    """Start a Reachy Mini app by its name."""
-    global current_app, current_app_name, app_thread
-    apps = list_apps()
-=======
     """List available apps from entry points and installed venv apps"""
     entry_point_apps = list(entry_points(group="reachy_mini_apps"))
     venv_apps_detailed = app_manager.list_installed_apps()
@@ -177,7 +154,6 @@
 
     # Try entry point apps
     apps = entry_points(group="reachy_mini_apps")
->>>>>>> b78ec2f8
     for ep in apps:
         if ep.name == name:
             try:
@@ -201,10 +177,6 @@
 
 
 def stop_app():
-<<<<<<< HEAD
-    """Stop the currently running Reachy Mini app."""
-    global current_app, current_app_name, app_thread
-=======
     global current_app, current_app_name, app_thread, app_process, app_subprocess_helper
 
     # Stop venv app process
@@ -224,7 +196,6 @@
         app_process = None
 
     # Stop entry point app
->>>>>>> b78ec2f8
     if current_app:
         try:
             if hasattr(current_app, "stop"):
@@ -296,15 +267,11 @@
 
 @app.get("/", response_class=HTMLResponse)
 async def index(request: Request):
-<<<<<<< HEAD
-    """Render the main dashboard page with the list of apps."""
-=======
     if not templates:
         return HTMLResponse(
             content="<h1>Dashboard templates not found</h1>", status_code=500
         )
 
->>>>>>> b78ec2f8
     apps = list_apps()
     return templates.TemplateResponse(
         "index.html",
@@ -320,11 +287,6 @@
 
 @app.post("/start/{name}")
 async def start(name: str):
-<<<<<<< HEAD
-    """Start a Reachy Mini app by its name."""
-    start_app_by_name(name)
-    return RedirectResponse(url="/", status_code=303)
-=======
     try:
         start_app_by_name(name)
         return JSONResponse(
@@ -338,7 +300,6 @@
         return JSONResponse(
             status_code=500, content={"detail": f"Failed to start app: {str(e)}"}
         )
->>>>>>> b78ec2f8
 
 
 @app.post("/stop")
@@ -352,12 +313,7 @@
 
 @app.get("/api/status")
 async def status():
-<<<<<<< HEAD
-    """Get the status of the currently running Reachy Mini app."""
-    apps = list_apps()
-=======
     """Get current status - limit data to reduce spam"""
->>>>>>> b78ec2f8
     return JSONResponse(
         {
             "current": current_app_name,
