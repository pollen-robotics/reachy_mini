[build-system]
requires = ["setuptools"]
build-backend = "setuptools.build_meta"

[project]
name = "reachy_mini"
<<<<<<< HEAD
version = "1.0.0"
=======
version = "1.1.0rc2"
>>>>>>> 0f8bc9a8
authors = [{ name = "Pollen Robotics", email = "contact@pollen-robotics.com" }]
description = ""
readme = "README.md"
requires-python = ">=3.10"
dependencies = [
    "numpy>=2.2.5",
    "scipy>=1.15.3, <2.0.0",
    "reachy_mini_motor_controller>=1.2.0",    
    "eclipse-zenoh>=1.4.0",
    "opencv-python<=5.0",
    "cv2_enumerate_cameras>=1.2.1",
    "psutil",
    "jinja2",
    "uvicorn[standard]",
    "fastapi",
    "pyserial",
    "huggingface-hub==0.34.4",
    "sounddevice==0.5.1",
    "soundfile==0.13.1",    
    "reachy-mini-rust-kinematics>=1.0.1",
    "asgiref",
    "aiohttp",
    "log-throttling==0.0.3",
    "pyusb>=1.2.1",
    "libusb_package>=1.0.26.3",
    "pip>=25",
]


[project.optional-dependencies]
dev = [
    "pytest", 
    "pytest-asyncio",
    "ruff==0.12.0", 
    "onshape-to-robot==1.7.6",
    "mujoco==3.3.0",
    "placo==0.9.14",
    "pre-commit",
    "mypy==1.18.2",
    "rustypot>=1.3.0",
    "types-requests",
]
examples = ["pynput"]
mujoco = ["mujoco==3.3.0"]
nn_kinematics = ["onnxruntime==1.22.1"]
placo_kinematics = ["placo==0.9.14"]
gstreamer = ["PyGObject>=3.42.2,<=3.46.0", "gst-signalling>=1.1.1"]
rerun = [
    "rerun-sdk>=0.23.4",
    # See https://github.com/rerun-io/rerun-loader-python-example-urdf/issues/12
    # "rerun-loader-urdf @ git+https://github.com/rerun-io/rerun-loader-python-example-urdf.git",
]
wireless-version = [
    "semver>=3,<4",
    "nmcli>=1.5",
    "pollen_BMI088_imu_library"
]

[project.scripts]
reachy-mini-daemon = "reachy_mini.daemon.app.main:main"
reachy-mini-make-app = "reachy_mini.apps.app:main"

[tool.setuptools]
package-dir = { "" = "src" }
include-package-data = true


[tool.setuptools.packages.find]
where = ["src"]


[tool.setuptools.package-data]
reachy_mini = ["**/*"] # Inclut tous les fichiers non .py

[tool.ruff]
exclude = [
    "src/reachy_mini/__init__.py",
    "build/*",
    "conftest.py",
    "src/reachy_mini_dashboard/*",
    "tests/*",
]
lint.extend-select = ["I", "D"]
lint.ignore = [
    "D203", # Incompatible with D211
    "D213", # Incompatible with D212
]

[tool.pytest.ini_options]
testpaths = ["tests"]
markers = [
    "audio: mark test as requiring audio hardware",
    "audio_gstreamer: mark test as requiring GStreamer for audio",
    "video: mark test as requiring video hardware",
    "video_gstreamer: mark test as requiring GStreamer for video",
    "wireless: mark test as requiring wireless Reachy Mini",
    "wireless_gstreamer: mark test as requiring GStreamer for wireless Reachy Mini",
]

[tool.mypy]
python_version = "3.10"
files = ["src/"]
ignore_missing_imports = true
strict = true
<|MERGE_RESOLUTION|>--- conflicted
+++ resolved
@@ -4,11 +4,7 @@
 
 [project]
 name = "reachy_mini"
-<<<<<<< HEAD
-version = "1.0.0"
-=======
 version = "1.1.0rc2"
->>>>>>> 0f8bc9a8
 authors = [{ name = "Pollen Robotics", email = "contact@pollen-robotics.com" }]
 description = ""
 readme = "README.md"
