[build-system]
requires = ["setuptools"]
build-backend = "setuptools.build_meta"

[project]
name = "reachy_mini"
version = "0.1.0"
authors = [{ name = "Pollen Robotics", email = "contact@pollen-robotics.com" }]
description = ""
readme = "README.md"
requires-python = ">=3.8"
dependencies = [
    "numpy>=2.2.5,<2.3.0",
    "scipy==1.15.3",
    "mujoco==3.3.0",
    "placo==0.9.14",
    "reachy_mini_motor_controller>=0.6",
    "pygame==2.6.1",
    "eclipse-zenoh>=1.4.0",
    "opencv-python<=5.0",
    "cv2_enumerate_cameras>=1.2.1",
    "psutil",
    "jinja2",
    "uvicorn",
    "fastapi",
    "pyserial",
    "huggingface-hub==0.34.4",
    "sounddevice==0.5.1",
    "soundfile==0.13.1",
    "onnxruntime==1.22.1",
<<<<<<< HEAD
    "poc-reachy-mini-kinematics==0.0.7"
=======
    "asgiref",
>>>>>>> 962aa3d3
]


[project.optional-dependencies]
dev = ["pytest", "ruff==0.12.0", "onshape-to-robot==1.7.6",]
examples = ["pynput"]

[project.scripts]
reachy-mini-daemon = "reachy_mini.daemon.cli:main"
reachy-mini-make-app = "reachy_mini.app:main"
reachy-mini-dashboard = "reachy_mini_dashboard.dashboard_api:main"

[tool.setuptools]
package-dir = { "" = "src" }
include-package-data = true


[tool.setuptools.packages.find]
where = ["src"]


[tool.setuptools.package-data]
reachy_mini = ["**/*"] # Inclut tous les fichiers non .py

[tool.ruff]
exclude = [
    "src/reachy_mini/__init__.py",
    "build/*",
    "conftest.py",
    "src/reachy_mini_dashboard/*",
    "tests/*",
]
lint.extend-select = ["I", "D"]
lint.ignore = [
    "D203", # Incompatible with D211
    "D213", # Incompatible with D212
]<|MERGE_RESOLUTION|>--- conflicted
+++ resolved
@@ -28,11 +28,8 @@
     "sounddevice==0.5.1",
     "soundfile==0.13.1",
     "onnxruntime==1.22.1",
-<<<<<<< HEAD
-    "poc-reachy-mini-kinematics==0.0.7"
-=======
+    "poc-reachy-mini-kinematics==0.0.7",
     "asgiref",
->>>>>>> 962aa3d3
 ]
 
 
