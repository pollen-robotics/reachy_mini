--- conflicted
+++ resolved
@@ -23,14 +23,8 @@
     "pyserial",
     "huggingface-hub==0.34.4",
     "sounddevice==0.5.1",
-<<<<<<< HEAD
-    "soundfile==0.13.1",
-    "librosa==0.11.0",
+    "soundfile==0.13.1",    
     "reachy-mini-rust-kinematics>=1.0.0",
-=======
-    "soundfile==0.13.1",    
-    "reachy-mini-rust-kinematics==0.1.1",
->>>>>>> 41e5c869
     "asgiref",
     "aiohttp",
 ]
