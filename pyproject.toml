--- conflicted
+++ resolved
@@ -55,11 +55,7 @@
 
 [tool.ruff]
 exclude = [
-<<<<<<< HEAD
     "src/reachy_mini/__init__.py",
-=======
-    "examples/remi_outdated/*.py",
->>>>>>> 55c919e1
     "build/*",
     "conftest.py",
     "src/reachy_mini_dashboard/*",
