[build-system]
requires = ["setuptools"]
build-backend = "setuptools.build_meta"

[project]
name = "reachy_mini"
version = "0.1.0"
authors = [{ name = "Pollen Robotics", email = "contact@pollen-robotics.com" }]
description = ""
readme = "README.md"
requires-python = ">=3.10"
dependencies = [
    "numpy>=2.2.5,<2.3.0",
    "scipy==1.15.3",
    "reachy_mini_motor_controller>=1.0.0",    
    "eclipse-zenoh>=1.4.0",
    "opencv-python<=5.0",
    "cv2_enumerate_cameras>=1.2.1",
    "psutil",
    "jinja2",
    "uvicorn[standard]",
    "fastapi",
    "pyserial",
    "huggingface-hub==0.34.4",
    "sounddevice==0.5.1",
    "soundfile==0.13.1",    
    "reachy-mini-rust-kinematics>=1.0.1",
    "asgiref",
    "aiohttp",
]


[project.optional-dependencies]
dev = [
    "pytest", 
    "pytest-asyncio",
    "ruff==0.12.0", 
    "onshape-to-robot==1.7.6",
    "mujoco==3.3.0",
    "placo==0.9.14",
    "pre-commit",
    "mypy==1.18.2",
    "rustypot>=1.3.0",
    "semver>=3,<4",
]
examples = ["pynput"]
mujoco = ["mujoco==3.3.0"]
nn_kinematics = ["onnxruntime==1.22.1"]
placo_kinematics = ["placo==0.9.14"]
gstreamer = ["PyGObject>=3.42.2,<=3.46.0"]
wireless-version = [
<<<<<<< HEAD
    "semver>=3,<4",
=======
    "nmcli>=1.5",
>>>>>>> 3d2d1443
]

[project.scripts]
reachy-mini-daemon = "reachy_mini.daemon.app.main:main"
reachy-mini-make-app = "reachy_mini.apps.apps.app:main"

[tool.setuptools]
package-dir = { "" = "src" }
include-package-data = true


[tool.setuptools.packages.find]
where = ["src"]


[tool.setuptools.package-data]
reachy_mini = ["**/*"] # Inclut tous les fichiers non .py

[tool.ruff]
exclude = [
    "src/reachy_mini/__init__.py",
    "build/*",
    "conftest.py",
    "src/reachy_mini_dashboard/*",
    "tests/*",
]
lint.extend-select = ["I", "D"]
lint.ignore = [
    "D203", # Incompatible with D211
    "D213", # Incompatible with D212
]

[tool.pytest.ini_options]
testpaths = ["tests"]
markers = [
    "audio: mark test as requiring audio hardware",
    "audio_gstreamer: mark test as requiring GStreamer for audio",
    "video: mark test as requiring video hardware",
    "video_gstreamer: mark test as requiring GStreamer for video",
    "wireless: mark test as requiring wireless Reachy Mini",
]

[tool.mypy]
python_version = "3.10"
files = ["src/"]
ignore_missing_imports = true
strict = true
<|MERGE_RESOLUTION|>--- conflicted
+++ resolved
@@ -49,11 +49,8 @@
 placo_kinematics = ["placo==0.9.14"]
 gstreamer = ["PyGObject>=3.42.2,<=3.46.0"]
 wireless-version = [
-<<<<<<< HEAD
     "semver>=3,<4",
-=======
     "nmcli>=1.5",
->>>>>>> 3d2d1443
 ]
 
 [project.scripts]
