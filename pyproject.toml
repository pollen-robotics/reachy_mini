--- conflicted
+++ resolved
@@ -12,12 +12,7 @@
 dependencies = [
     "numpy>=2.2.5,<2.3.0",
     "scipy==1.15.3",
-<<<<<<< HEAD
-    "placo==0.9.14",
     "reachy_mini_motor_controller>=0.6.2",
-=======
-    "reachy_mini_motor_controller>=0.6",
->>>>>>> 75a27b45
     "pygame==2.6.1",
     "eclipse-zenoh>=1.4.0",
     "opencv-python<=5.0",
@@ -35,17 +30,14 @@
 
 
 [project.optional-dependencies]
-<<<<<<< HEAD
-dev = ["pytest", "pytest-asyncio", "ruff==0.12.0", "onshape-to-robot==1.7.6",]
-=======
 dev = [
     "pytest", 
+    "pytest-asyncio",
     "ruff==0.12.0", 
     "onshape-to-robot==1.7.6",
     "mujoco==3.3.0",
     "placo==0.9.14",
 ]
->>>>>>> 75a27b45
 examples = []
 mujoco = ["mujoco==3.3.0"]
 nn_kinematics = ["onnxruntime==1.22.1"]
