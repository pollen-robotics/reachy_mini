--- conflicted
+++ resolved
@@ -25,13 +25,10 @@
     "uvicorn",
     "fastapi",
     "pyserial",
-<<<<<<< HEAD
     "huggingface-hub==0.34.4",
     "sounddevice==0.5.1",
     "soundfile==0.13.1"
-=======
     "onnxruntime==1.22.1",
->>>>>>> 6e077db5
 ]
 
 
