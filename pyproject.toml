--- conflicted
+++ resolved
@@ -4,7 +4,7 @@
 
 [project]
 name = "reachy_mini"
-version = "1.0.0"
+version = "1.0.0rc5"
 authors = [{ name = "Pollen Robotics", email = "contact@pollen-robotics.com" }]
 description = ""
 readme = "README.md"
@@ -51,17 +51,11 @@
 mujoco = ["mujoco==3.3.0"]
 nn_kinematics = ["onnxruntime==1.22.1"]
 placo_kinematics = ["placo==0.9.14"]
-<<<<<<< HEAD
 gstreamer = ["PyGObject>=3.42.2,<=3.46.0", "gst-signalling==1.1.1"]
-rerun = ["rerun-sdk>=0.23.4",
-         "rerun-loader-urdf @ git+https://github.com/rerun-io/rerun-loader-python-example-urdf.git",
-=======
-gstreamer = ["PyGObject>=3.42.2,<=3.46.0"]
 rerun = [
     "rerun-sdk>=0.23.4",
     # See https://github.com/rerun-io/rerun-loader-python-example-urdf/issues/12
     # "rerun-loader-urdf @ git+https://github.com/rerun-io/rerun-loader-python-example-urdf.git",
->>>>>>> 5ab4663f
 ]
 
 [project.scripts]
