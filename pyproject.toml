[build-system]
requires = ["setuptools"]
build-backend = "setuptools.build_meta"

[project]
name = "reachy_mini"
version = "0.1.0"
authors = [{ name = "Pollen Robotics", email = "contact@pollen-robotics.com" }]
description = ""
readme = "README.md"
requires-python = ">=3.10"
dependencies = [
    "numpy>=2.2.5,<2.3.0",
    "scipy==1.15.3",
<<<<<<< HEAD
    "reachy_mini_motor_controller>=0.6.2",
=======
    "reachy_mini_motor_controller>=0.6.3",
    "pygame==2.6.1",
>>>>>>> 07a6f816
    "eclipse-zenoh>=1.4.0",
    "opencv-python<=5.0",
    "cv2_enumerate_cameras>=1.2.1",
    "psutil",
    "jinja2",
    "uvicorn[standard]",
    "fastapi",
    "pyserial",
    "huggingface-hub==0.34.4",
    "sounddevice==0.5.1",
    "soundfile==0.13.1",
    "librosa==0.11.0",
    "reachy-mini-rust-kinematics==0.1.1",
    "asgiref",
    "aiohttp",
]


[project.optional-dependencies]
dev = [
    "pytest", 
    "pytest-asyncio",
    "ruff==0.12.0", 
    "onshape-to-robot==1.7.6",
    "mujoco==3.3.0",
    "placo==0.9.14",
    "pre-commit",
]
examples = ["pynput"]
mujoco = ["mujoco==3.3.0"]
nn_kinematics = ["onnxruntime==1.22.1"]
placo_kinematics = ["placo==0.9.14"]
gstreamer = ["PyGObject>=3.42.2,<=3.46.0"]

[project.scripts]
reachy-mini-daemon = "reachy_mini.daemon.app.main:main"
reachy-mini-make-app = "reachy_mini.apps.apps.app:main"

[tool.setuptools]
package-dir = { "" = "src" }
include-package-data = true


[tool.setuptools.packages.find]
where = ["src"]


[tool.setuptools.package-data]
reachy_mini = ["**/*"] # Inclut tous les fichiers non .py

[tool.ruff]
exclude = [
    "src/reachy_mini/__init__.py",
    "build/*",
    "conftest.py",
    "src/reachy_mini_dashboard/*",
    "tests/*",
]
lint.extend-select = ["I", "D"]
lint.ignore = [
    "D203", # Incompatible with D211
    "D213", # Incompatible with D212
]

[tool.pytest.ini_options]
testpaths = ["tests"]
markers = [
    "audio: mark test as requiring audio hardware",
    "video: mark test as requiring video hardware",
]<|MERGE_RESOLUTION|>--- conflicted
+++ resolved
@@ -8,16 +8,11 @@
 authors = [{ name = "Pollen Robotics", email = "contact@pollen-robotics.com" }]
 description = ""
 readme = "README.md"
-requires-python = ">=3.10"
+requires-python = ">=3.8"
 dependencies = [
     "numpy>=2.2.5,<2.3.0",
     "scipy==1.15.3",
-<<<<<<< HEAD
-    "reachy_mini_motor_controller>=0.6.2",
-=======
-    "reachy_mini_motor_controller>=0.6.3",
-    "pygame==2.6.1",
->>>>>>> 07a6f816
+    "reachy_mini_motor_controller>=0.6.3",    
     "eclipse-zenoh>=1.4.0",
     "opencv-python<=5.0",
     "cv2_enumerate_cameras>=1.2.1",
