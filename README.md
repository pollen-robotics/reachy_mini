# Reachy Mini 🤖

[![Ask on HuggingChat](https://img.shields.io/badge/Ask_on-HuggingChat-yellow?logo=huggingface&logoColor=yellow&style=for-the-badge)](https://huggingface.co/chat/?attachments=https%3A%2F%2Fgist.githubusercontent.com%2FFabienDanieau%2F919e1d7468fb16e70dbe984bdc277bba%2Fraw%2Fdoc_reachy_mini_full.md&prompt=Read%20this%20documentation%20about%20Reachy%20Mini%20so%20I%20can%20ask%20questions%20about%20it.)
[![Discord](https://img.shields.io/badge/Discord-Join_the_Community-7289DA?logo=discord&logoColor=white)](https://discord.gg/2bAhWfXme9)

**Reachy Mini is an open-source, expressive robot made for hackers and AI builders.**

It removes the hardware complexity, allowing you to focus on what matters: building intelligent agents that can see, hear, and interact with the physical world.

[![Reachy Mini Hello](/docs/assets/reachy_mini_hello.gif)](https://www.pollen-robotics.com/reachy-mini/)

## 🚀 Getting Started

<<<<<<< HEAD
Reachy Mini's hardware comes in two flavors:
- **Reachy Mini lite**: where the robot is directly connected to your computer via USB. And the code that controls the robot (the daemon) runs on your computer.
- **Reachy Mini wireless**: where an Raspberry Pi is embedded in the robot, and the code that controls the robot (the daemon) runs on the Raspberry Pi. You can connect to it via Wi-Fi from your computer (see [Wireless Setup](./docs/source/wireless-version.mdx)).
=======
**Choose your platform to access the specific guide:**
>>>>>>> 30a069ad

| **🤖 Reachy Mini (Wireless)** | **🔌 Reachy Mini Lite** | **💻 Simulation** |
| :---: | :---: | :---: |
| The full autonomous experience.<br>Raspberry Pi 4 + Battery + WiFi. | The developer version.<br>USB connection to your computer. | No hardware required.<br>Prototype in MuJoCo. |
| [**👉 Go to Wireless Guide**](docs/platforms/reachy_mini/get_started.md) | [**👉 Go to Lite Guide**](docs/platforms/reachy_mini_lite/get_started.md) | [**👉 Go to Simulation**](docs/platforms/simulation/get_started.md) |

> ⚡ **Pro tip:** Install [uv](https://docs.astral.sh/uv/getting-started/installation/) for 10-100x faster app installations (auto-detected, falls back to `pip`).

<br>

## 📱 Apps & Ecosystem

Reachy Mini comes with an app store powered by Hugging Face Spaces. You can install these apps directly from your robot's dashboard with one click!

* **🗣️ [Conversation App](https://huggingface.co/spaces/pollen-robotics/reachy_mini_conversation_app):** Talk naturally with Reachy Mini (powered by LLMs).
* **📻 [Radio](https://huggingface.co/spaces/pollen-robotics/reachy_mini_radio):** Listen to the radio with Reachy Mini !
* **👋 [Hand Tracker](https://huggingface.co/spaces/pollen-robotics/hand_tracker_v2):** The robot follows your hand movements in real-time.

[**👉 Browse all apps on Hugging Face**](https://pollen-robotics-reachy-mini-landing-page.hf.space/#/apps)

<br>

## 🐍 Software & SDK

Once your robot (or simulation) is running, the code is the same!
Control your Reachy Mini with Python to create movements, build apps, and connect AI models.

You will find the Installation guide, Quickstart, and API Reference in the SDK documentation.

[**👉 Go to SDK Documentation**](docs/SDK/readme.md)
[**🤗 Share your app with the community**](**https://huggingface.co/blog/pollen-robotics/make-and-publish-your-reachy-mini-apps**)

<br>

## 🛠 Hardware Overview

Reachy Mini robots are sold as kits and generally take **2 to 3 hours** to assemble. Detailed step-by-step guides are available in the platform-specific folders linked above.

* **Reachy Mini (Wireless):** Runs onboard (RPi 4), autonomous, includes IMU. [See specs](docs/platforms/reachy_mini/hardware.md).
* **Reachy Mini Lite:** Runs on your PC, powered via wall outlet. [See specs](docs/platforms/reachy_mini_lite/hardware.md).

[**🛒 Buy Reachy Mini**](https://www.hf.co/reachy-mini/)

<br>

## ❓ Troubleshooting

Encountering an issue? 👉 **[Check the Troubleshooting & FAQ Guide](/docs/troubleshooting.md)**

<br>

## 🤝 Community & Contributing

Reachy Mini is a collaborative project between [Pollen Robotics](https://www.pollen-robotics.com) and [Hugging Face](https://huggingface.co/).

<<<<<<< HEAD
```bash
pip install reachy-mini
```

From the source code, you can install the package with:

```bash
git clone https://github.com/pollen-robotics/reachy_mini
pip install -e ./reachy_mini
```

*Note that uv users can directly run the daemon with:*
```bash
uv run reachy-mini-daemon
```

The same package provides both the daemon and the Python SDK.

### Linux udev rules setup

On Linux systems, you need to set up udev rules to allow non-root access to the Reachy Mini hardware. Create the udev rules file with:

```bash
echo 'SUBSYSTEM=="tty", ATTRS{idVendor}=="1a86", ATTRS{idProduct}=="55d3", MODE="0666", GROUP="dialout" #Reachy Mini
SUBSYSTEM=="tty", ATTRS{idVendor}=="38fb", ATTRS{idProduct}=="1001", MODE="0666", GROUP="dialout" #Reachy Mini soundcard' \
| sudo tee /etc/udev/rules.d/99-reachy-mini.rules
```

After saving the file, refresh the udev rules:

```bash
sudo udevadm control --reload-rules && sudo udevadm trigger
```

Finally, add your current user to the `dialout` group:

```bash
sudo usermod -aG dialout $USER
```

You may need to log out and log back in for the group changes to take effect.

## Run the reachy mini daemon

Before being able to use the robot, you need to run the daemon that will handle the communication with the motors. This daemon can run either in simulation (MuJoCo) or on the real robot.

### For the real robot

```bash
reachy-mini-daemon
```

or run it via the Python module:

```bash
python -m reachy_mini.daemon.app.main
```

Additional argument for both simulation and real robot:

```bash
--localhost-only: (default behavior). The server will only accept connections from localhost.
```

or

```bash
--no-localhost-only: If set, the server will accept connections from any connection on the local network.
```

> [!TIP]
> **For the lite version (connected via USB)**
> 
> It should automatically detect the serial port of the robot. If it does not, you can specify it manually with the `-p` option:
> 
> ```bash
> reachy-mini-daemon -p <serial_port>
> ```

### In simulation ([MuJoCo](https://mujoco.org))

You first have to install the optional dependency `mujoco`.

```bash
pip install reachy-mini[mujoco]
```

Then run the daemon with the `--sim` argument.

```bash
reachy-mini-daemon --sim
```

Additional arguments:

```bash
--scene <empty|minimal> : (Default empty). Choose between a basic empty scene, or a scene with a table and some objects.
```

<img src="https://www.pollen-robotics.com/wp-content/uploads/2025/06/Reachy_mini_simulation.gif" width="250" alt="Reachy Mini in MuJoCo">


*Note: On OSX in order to run mujoco, you need to use mjpython (see [here](https://mujoco.readthedocs.io/en/stable/python.html#passive-viewer)). So, you should run the daemon with:*

```bash
 mjpython -m reachy_mini.daemon.app.main --sim
 ```

### Usage

For more information about the daemon and its options, you can run:

```bash
reachy-mini-daemon --help
```

### Dashboard

You can access a simple dashboard to monitor the robot's status at [http://localhost:8000/](http://localhost:8000/) when the daemon is running. This lets you turn your robot on and off, run some basic movements, and browse spaces for Reachy Mini!

![Reachy Mini Dashboard](docs/assets/dashboard.png)

## Run the demo & awesome apps

Conversational demo for the Reachy Mini robot combining LLM realtime APIs, vision pipelines, and choreographed motion libraries: [reachy_mini_conversation_demo](https://github.com/pollen-robotics/reachy_mini_conversation_demo).

You can find more awesome apps and demos for Reachy Mini on [Hugging Face spaces](https://huggingface.co/spaces?q=reachy_mini)!

## Using the Python SDK

The API is designed to be simple and intuitive. You can control the robot's features such as the head, antennas, camera, speakers, and microphone. For instance, to move the head of the robot, you can use the `goto_target` method as shown in the example below:

```python
from reachy_mini import ReachyMini
from reachy_mini.utils import create_head_pose

with ReachyMini() as reachy_mini:
    # Move the head up (10mm on z-axis) and roll it 15 degrees
    pose = create_head_pose(z=10, roll=15, degrees=True, mm=True)
    reachy_mini.goto_target(head=pose, duration=2.0)

    # Reset to default pose
    pose = create_head_pose() 
    reachy_mini.goto_target(head=pose, duration=2.0)
```

For a full description of the SDK, please refer to the [Python SDK documentation](./docs/source/python_sdk.mdx).

## Using the REST API

The daemon also provides a REST API via [fastapi](https://fastapi.tiangolo.com/) that you can use to control the robot and get its state. The API is accessible via HTTP and WebSocket.

By default, the API server runs on `http://localhost:8000`. The API is documented using OpenAPI, and you can access the documentation at `http://localhost:8000/docs` when the daemon is running.

More information about the API can be found in the [HTTP API documentation](./docs/source/rest_api.mdx).

## Share your apps with the commmunity

You can share your github repositories on social media or use [this guide](https://huggingface.co/blog/pollen-robotics/make-and-publish-your-reachy-mini-apps) to share your app even with users who can't code.

## Open source & contribution

This project is actively developed and maintained by the [Pollen Robotics team](https://www.pollen-robotics.com) and the [Hugging Face team](https://huggingface.co/). 

We welcome contributions from the community! If you want to report a bug or request a feature, please open an issue on GitHub. If you want to contribute code, please fork the repository and submit a pull request.

### 3D models

TODO

### Contributing

Development tools are available in the optional dependencies.

```bash
pip install -e .[dev]
pre-commit install
```

Your files will be checked before any commit. Checks may also be manually run with

```bash
pre-commit run --all-files
```

Checks are performed by Ruff. You may want to [configure your IDE to support it](https://docs.astral.sh/ruff/editors/setup/).

## Troubleshooting

see [dedicated section](docs/source/troubleshooting.mdx)
=======
* **Join the Community:** We use [Discord](https://discord.gg/2bAhWfXme9) to share our moments with Reachy, build apps together, and get help.
* **Found a bug?** Open an issue on this repository.
* **Created an App?** [Share it with the community](https://huggingface.co/blog/pollen-robotics/make-and-publish-your-reachy-mini-apps).
>>>>>>> 30a069ad

## License

This project is licensed under the Apache 2.0 License. See the [LICENSE](LICENSE) file for details.
Hardware design files are licensed under Creative Commons BY-SA-NC.<|MERGE_RESOLUTION|>--- conflicted
+++ resolved
@@ -11,13 +11,13 @@
 
 ## 🚀 Getting Started
 
-<<<<<<< HEAD
+
 Reachy Mini's hardware comes in two flavors:
 - **Reachy Mini lite**: where the robot is directly connected to your computer via USB. And the code that controls the robot (the daemon) runs on your computer.
 - **Reachy Mini wireless**: where an Raspberry Pi is embedded in the robot, and the code that controls the robot (the daemon) runs on the Raspberry Pi. You can connect to it via Wi-Fi from your computer (see [Wireless Setup](./docs/source/wireless-version.mdx)).
-=======
+
 **Choose your platform to access the specific guide:**
->>>>>>> 30a069ad
+
 
 | **🤖 Reachy Mini (Wireless)** | **🔌 Reachy Mini Lite** | **💻 Simulation** |
 | :---: | :---: | :---: |
@@ -73,7 +73,7 @@
 
 Reachy Mini is a collaborative project between [Pollen Robotics](https://www.pollen-robotics.com) and [Hugging Face](https://huggingface.co/).
 
-<<<<<<< HEAD
+
 ```bash
 pip install reachy-mini
 ```
@@ -264,11 +264,11 @@
 ## Troubleshooting
 
 see [dedicated section](docs/source/troubleshooting.mdx)
-=======
+
 * **Join the Community:** We use [Discord](https://discord.gg/2bAhWfXme9) to share our moments with Reachy, build apps together, and get help.
 * **Found a bug?** Open an issue on this repository.
 * **Created an App?** [Share it with the community](https://huggingface.co/blog/pollen-robotics/make-and-publish-your-reachy-mini-apps).
->>>>>>> 30a069ad
+
 
 ## License
 
