# Reachy Mini 🤖

[![Ask on HuggingChat](https://img.shields.io/badge/Ask_on-HuggingChat-yellow?logo=huggingface&logoColor=yellow&style=for-the-badge)](https://huggingface.co/chat/?attachments=https%3A%2F%2Fgist.githubusercontent.com%2FFabienDanieau%2F919e1d7468fb16e70dbe984bdc277bba%2Fraw%2Fdoc_reachy_mini_full.md&prompt=Read%20this%20documentation%20about%20Reachy%20Mini%20so%20I%20can%20ask%20questions%20about%20it.)
[![Discord](https://img.shields.io/badge/Discord-Join_the_Community-7289DA?logo=discord&logoColor=white)](https://discord.gg/Y7FgMqHsub)

**Reachy Mini is an open-source, expressive robot made for hackers and AI builders.**

It removes the hardware complexity, allowing you to focus on what matters: building intelligent agents that can see, hear, and interact with the physical world.

<<<<<<< HEAD
[![Reachy Mini Hello](/docs/assets/reachy_mini_hello.gif)](https://www.pollen-robotics.com/reachy-mini/)

### Versions Lite & Wireless

Reachy Mini's hardware comes in two flavors:
- **Reachy Mini lite**: where the robot is directly connected to your computer via USB. And the code that controls the robot (the daemon) runs on your computer.
- **Reachy Mini wireless**: where an Raspberry Pi is embedded in the robot, and the code that controls the robot (the daemon) runs on the Raspberry Pi. You can connect to it via Wi-Fi from your computer (see [Wireless Setup](./docs/source/wireless-version.mdx)).

There is also a simulated version of Reachy Mini in [MuJoCo](https://mujoco.org) that you can use to prototype your applications before deploying them on the real robot. It behaves like the lite version where the daemon runs on your computer.

## Assembly guide

📖 Follow our step-by-step [Assembly Guide](https://huggingface.co/spaces/pollen-robotics/Reachy_Mini_Assembly_Guide).

Most builders finish in about 3 hours, our current speed record is 43 minutes. The guide walks you through every step with clear visuals so you can assemble Reachy Mini confidently from start to finish. Enjoy the build!

▶️ View the [Assembly Video](https://youtu.be/_r0cHySFbeY?si=6Mw4js8HSUs4cwoJ).

## Software overview

This repository provides everything you need to control Reachy Mini, both in simulation and on the real robot. It consists of two main parts:

- **The 😈 Daemon 😈**: A background service that manages communication with the robot's motors and sensors, or with the simulation environment. It should be running before you can control the robot. It can run either for the simulation (MuJoCo) or for the real robot. 
- **🐍 SDK & 🕸️ API** to control the robot's main features (head, antennas, camera, speakers, microphone, etc.) and connect with your AI experimentation. Depending on your preferences and needs, there is a [Python SDK](#using-the-python-sdk) and a [HTTP REST API](#using-the-rest-api).

Using the [Python SDK](#using-the-python-sdk), making your robot move only require a few lines of code, as illustrated in the example below:

```python
from reachy_mini import ReachyMini
from reachy_mini.utils import create_head_pose

with ReachyMini() as reachy_mini:
    # Move the head up (10mm on z-axis) and roll it 15 degrees
    pose = create_head_pose(z=10, roll=15, degrees=True, mm=True)
    reachy_mini.goto_target(head=pose, duration=2.0)

    # Reset to default pose
    pose = create_head_pose() 
    reachy_mini.goto_target(head=pose, duration=2.0)
```

and using the [REST API](#using-the-rest-api), reading the current state of the robot:

```bash
curl 'http://localhost:8000/api/state/full'
```

Those two examples above assume that the daemon is already running (either in simulation or on the real robot) locally.

## Installation of the daemon and Python SDK

As mentioned above, before being able to use the robot, you need to run the daemon that will handle the communication with the motors.

We support and test on Linux and macOS. It's also working on Windows, but it is less tested at the moment. Do not hesitate to open an issue if you encounter any problem. 

The daemon is built in Python, so you need to have Python installed on your computer (versions from 3.10 to 3.13 are supported). We recommend using a virtual environment to avoid dependency conflicts with your other Python projects.

You can install Reachy Mini from the source code or from PyPI.

First, make sure `git-lfs` is installed on your system:

- On Linux: `sudo apt install git-lfs`
- On macOS: `brew install git-lfs`
- On Windows: [Follow the instructions here](https://docs.github.com/en/repositories/working-with-files/managing-large-files/installing-git-large-file-storage?platform=windows)

From PyPI, you can install the package with:

```bash
pip install reachy-mini
```

From the source code, you can install the package with:

```bash
git clone https://github.com/pollen-robotics/reachy_mini
pip install -e ./reachy_mini
```

*Note that uv users can directly run the daemon with:*
```bash
uv run reachy-mini-daemon
```

The same package provides both the daemon and the Python SDK.

### Linux udev rules setup

On Linux systems, you need to set up udev rules to allow non-root access to the Reachy Mini hardware. Create the udev rules file with:

```bash
echo 'SUBSYSTEM=="tty", ATTRS{idVendor}=="1a86", ATTRS{idProduct}=="55d3", MODE="0666", GROUP="dialout" #Reachy Mini
SUBSYSTEM=="tty", ATTRS{idVendor}=="38fb", ATTRS{idProduct}=="1001", MODE="0666", GROUP="dialout" #Reachy Mini soundcard' \
| sudo tee /etc/udev/rules.d/99-reachy-mini.rules
```

After saving the file, refresh the udev rules:

```bash
sudo udevadm control --reload-rules && sudo udevadm trigger
```

Finally, add your current user to the `dialout` group:

```bash
sudo usermod -aG dialout $USER
```

You may need to log out and log back in for the group changes to take effect.

## Run the reachy mini daemon

Before being able to use the robot, you need to run the daemon that will handle the communication with the motors. This daemon can run either in simulation (MuJoCo) or on the real robot.

```bash
reachy-mini-daemon
```

or run it via the Python module:

```bash
python -m reachy_mini.daemon.app.main
```

Additional argument for both simulation and real robot:

```bash
--localhost-only: (default behavior). The server will only accept connections from localhost.
```

or

```bash
--no-localhost-only: If set, the server will accept connections from any connection on the local network.
```

### In simulation ([MuJoCo](https://mujoco.org))

You first have to install the optional dependency `mujoco`.

```bash
pip install reachy-mini[mujoco]
```

Then run the daemon with the `--sim` argument.
=======
🛒 [**Buy Reachy Mini**](https://www.hf.co/reachy-mini/)
>>>>>>> dca92dd5

[![Reachy Mini Hello](/docs/assets/reachy_mini_hello.gif)](https://www.pollen-robotics.com/reachy-mini/)

## ⚡️ Build and start your own robot

**Choose your platform to access the specific guide:**

| **🤖 Reachy Mini (Wireless)** | **🔌 Reachy Mini Lite** | **💻 Simulation** |
| :---: | :---: | :---: |
| The full autonomous experience.<br>Raspberry Pi 4 + Battery + WiFi. | The developer version.<br>USB connection to your computer. | No hardware required.<br>Prototype in MuJoCo. |
| 👉 [**Go to Wireless Guide**](docs/platforms/reachy_mini/get_started.md) | 👉 [**Go to Lite Guide**](docs/platforms/reachy_mini_lite/get_started.md) | 👉 [**Go to Simulation**](docs/platforms/simulation/get_started.md) |



> ⚡ **Pro tip:** Install [uv](https://docs.astral.sh/uv/getting-started/installation/) for 10-100x faster app installations (auto-detected, falls back to `pip`).

<br>

## 📱 Apps & Ecosystem

Reachy Mini comes with an app store powered by Hugging Face Spaces. You can install these apps directly from your robot's dashboard with one click!

* **🗣️ [Conversation App](https://huggingface.co/spaces/pollen-robotics/reachy_mini_conversation_app):** Talk naturally with Reachy Mini (powered by LLMs).
* **📻 [Radio](https://huggingface.co/spaces/pollen-robotics/reachy_mini_radio):** Listen to the radio with Reachy Mini !
* **👋 [Hand Tracker](https://huggingface.co/spaces/pollen-robotics/hand_tracker_v2):** The robot follows your hand movements in real-time.

👉 [**Browse all apps on Hugging Face**](https://hf.co/reachy-mini/#/apps)

<br>

## 🚀 Getting Started with Reachy Mini SDK

### Quick Look
Control your robot in just **a few lines of code**:

```python
from reachy_mini import ReachyMini
from reachy_mini.utils import create_head_pose

with ReachyMini() as mini:
    # Look up and tilt head
    mini.goto_target(
        head=create_head_pose(z=10, roll=15, degrees=True, mm=True),
        duration=1.0
    )
```

<<<<<<< HEAD
For a full description of the SDK, please refer to the [Python SDK documentation](./docs/source/python_sdk.mdx).

## Using the REST API

The daemon also provides a REST API via [fastapi](https://fastapi.tiangolo.com/) that you can use to control the robot and get its state. The API is accessible via HTTP and WebSocket.
=======
### User guides
* **[Installation](docs/SDK/installation.md)**: 5 minutes to set up your computer
* **[Quickstart Guide](docs/SDK/quickstart.md)**: Run your first behavior on Reachy Mini
* **[Python SDK](docs/SDK/python-sdk.md)**: Learn to move, see, speak, and hear.
* **[AI Integrations](docs/SDK/integration.md)**: Connect LLMs, build Apps, and publish to Hugging Face.
* **[Core Concepts](docs/SDK/core-concept.md)**: Architecture, coordinate systems, and safety limits.
* 🤗[**Share your app with the community**](https://huggingface.co/blog/pollen-robotics/make-and-publish-your-reachy-mini-apps)
* 📂 [**Browse the Examples Folder**](examples)
>>>>>>> dca92dd5


<<<<<<< HEAD
More information about the API can be found in the [HTTP API documentation](./docs/source/rest_api.mdx).
=======
<br>
>>>>>>> dca92dd5

## 🛠 Hardware Overview

Reachy Mini robots are sold as kits and generally take **2 to 3 hours** to assemble. Detailed step-by-step guides are available in the platform-specific folders linked above.

* **Reachy Mini (Wireless):** Runs onboard (RPi 4), autonomous, includes IMU. [See specs](docs/platforms/reachy_mini/hardware.md).
* **Reachy Mini Lite:** Runs on your PC, powered via wall outlet. [See specs](docs/platforms/reachy_mini_lite/hardware.md).

<br>

## ❓ Troubleshooting

Encountering an issue? 👉 **[Check the Troubleshooting & FAQ Guide](/docs/troubleshooting.md)**

<br>

## 🤝 Community & Contributing

* **Join the Community:** Join [Discord](https://discord.gg/2bAhWfXme9) to share your moments with Reachy, build apps together, and get help.
* **Found a bug?** Open an issue on this repository.

<<<<<<< HEAD
Checks are performed by Ruff. You may want to [configure your IDE to support it](https://docs.astral.sh/ruff/editors/setup/).

## Troubleshooting

see [dedicated section](docs/source/troubleshooting.mdx)
=======
>>>>>>> dca92dd5

## License

This project is licensed under the Apache 2.0 License. See the [LICENSE](LICENSE) file for details.
Hardware design files are licensed under Creative Commons BY-SA-NC.<|MERGE_RESOLUTION|>--- conflicted
+++ resolved
@@ -7,154 +7,7 @@
 
 It removes the hardware complexity, allowing you to focus on what matters: building intelligent agents that can see, hear, and interact with the physical world.
 
-<<<<<<< HEAD
-[![Reachy Mini Hello](/docs/assets/reachy_mini_hello.gif)](https://www.pollen-robotics.com/reachy-mini/)
-
-### Versions Lite & Wireless
-
-Reachy Mini's hardware comes in two flavors:
-- **Reachy Mini lite**: where the robot is directly connected to your computer via USB. And the code that controls the robot (the daemon) runs on your computer.
-- **Reachy Mini wireless**: where an Raspberry Pi is embedded in the robot, and the code that controls the robot (the daemon) runs on the Raspberry Pi. You can connect to it via Wi-Fi from your computer (see [Wireless Setup](./docs/source/wireless-version.mdx)).
-
-There is also a simulated version of Reachy Mini in [MuJoCo](https://mujoco.org) that you can use to prototype your applications before deploying them on the real robot. It behaves like the lite version where the daemon runs on your computer.
-
-## Assembly guide
-
-📖 Follow our step-by-step [Assembly Guide](https://huggingface.co/spaces/pollen-robotics/Reachy_Mini_Assembly_Guide).
-
-Most builders finish in about 3 hours, our current speed record is 43 minutes. The guide walks you through every step with clear visuals so you can assemble Reachy Mini confidently from start to finish. Enjoy the build!
-
-▶️ View the [Assembly Video](https://youtu.be/_r0cHySFbeY?si=6Mw4js8HSUs4cwoJ).
-
-## Software overview
-
-This repository provides everything you need to control Reachy Mini, both in simulation and on the real robot. It consists of two main parts:
-
-- **The 😈 Daemon 😈**: A background service that manages communication with the robot's motors and sensors, or with the simulation environment. It should be running before you can control the robot. It can run either for the simulation (MuJoCo) or for the real robot. 
-- **🐍 SDK & 🕸️ API** to control the robot's main features (head, antennas, camera, speakers, microphone, etc.) and connect with your AI experimentation. Depending on your preferences and needs, there is a [Python SDK](#using-the-python-sdk) and a [HTTP REST API](#using-the-rest-api).
-
-Using the [Python SDK](#using-the-python-sdk), making your robot move only require a few lines of code, as illustrated in the example below:
-
-```python
-from reachy_mini import ReachyMini
-from reachy_mini.utils import create_head_pose
-
-with ReachyMini() as reachy_mini:
-    # Move the head up (10mm on z-axis) and roll it 15 degrees
-    pose = create_head_pose(z=10, roll=15, degrees=True, mm=True)
-    reachy_mini.goto_target(head=pose, duration=2.0)
-
-    # Reset to default pose
-    pose = create_head_pose() 
-    reachy_mini.goto_target(head=pose, duration=2.0)
-```
-
-and using the [REST API](#using-the-rest-api), reading the current state of the robot:
-
-```bash
-curl 'http://localhost:8000/api/state/full'
-```
-
-Those two examples above assume that the daemon is already running (either in simulation or on the real robot) locally.
-
-## Installation of the daemon and Python SDK
-
-As mentioned above, before being able to use the robot, you need to run the daemon that will handle the communication with the motors.
-
-We support and test on Linux and macOS. It's also working on Windows, but it is less tested at the moment. Do not hesitate to open an issue if you encounter any problem. 
-
-The daemon is built in Python, so you need to have Python installed on your computer (versions from 3.10 to 3.13 are supported). We recommend using a virtual environment to avoid dependency conflicts with your other Python projects.
-
-You can install Reachy Mini from the source code or from PyPI.
-
-First, make sure `git-lfs` is installed on your system:
-
-- On Linux: `sudo apt install git-lfs`
-- On macOS: `brew install git-lfs`
-- On Windows: [Follow the instructions here](https://docs.github.com/en/repositories/working-with-files/managing-large-files/installing-git-large-file-storage?platform=windows)
-
-From PyPI, you can install the package with:
-
-```bash
-pip install reachy-mini
-```
-
-From the source code, you can install the package with:
-
-```bash
-git clone https://github.com/pollen-robotics/reachy_mini
-pip install -e ./reachy_mini
-```
-
-*Note that uv users can directly run the daemon with:*
-```bash
-uv run reachy-mini-daemon
-```
-
-The same package provides both the daemon and the Python SDK.
-
-### Linux udev rules setup
-
-On Linux systems, you need to set up udev rules to allow non-root access to the Reachy Mini hardware. Create the udev rules file with:
-
-```bash
-echo 'SUBSYSTEM=="tty", ATTRS{idVendor}=="1a86", ATTRS{idProduct}=="55d3", MODE="0666", GROUP="dialout" #Reachy Mini
-SUBSYSTEM=="tty", ATTRS{idVendor}=="38fb", ATTRS{idProduct}=="1001", MODE="0666", GROUP="dialout" #Reachy Mini soundcard' \
-| sudo tee /etc/udev/rules.d/99-reachy-mini.rules
-```
-
-After saving the file, refresh the udev rules:
-
-```bash
-sudo udevadm control --reload-rules && sudo udevadm trigger
-```
-
-Finally, add your current user to the `dialout` group:
-
-```bash
-sudo usermod -aG dialout $USER
-```
-
-You may need to log out and log back in for the group changes to take effect.
-
-## Run the reachy mini daemon
-
-Before being able to use the robot, you need to run the daemon that will handle the communication with the motors. This daemon can run either in simulation (MuJoCo) or on the real robot.
-
-```bash
-reachy-mini-daemon
-```
-
-or run it via the Python module:
-
-```bash
-python -m reachy_mini.daemon.app.main
-```
-
-Additional argument for both simulation and real robot:
-
-```bash
---localhost-only: (default behavior). The server will only accept connections from localhost.
-```
-
-or
-
-```bash
---no-localhost-only: If set, the server will accept connections from any connection on the local network.
-```
-
-### In simulation ([MuJoCo](https://mujoco.org))
-
-You first have to install the optional dependency `mujoco`.
-
-```bash
-pip install reachy-mini[mujoco]
-```
-
-Then run the daemon with the `--sim` argument.
-=======
 🛒 [**Buy Reachy Mini**](https://www.hf.co/reachy-mini/)
->>>>>>> dca92dd5
 
 [![Reachy Mini Hello](/docs/assets/reachy_mini_hello.gif)](https://www.pollen-robotics.com/reachy-mini/)
 
@@ -202,13 +55,6 @@
     )
 ```
 
-<<<<<<< HEAD
-For a full description of the SDK, please refer to the [Python SDK documentation](./docs/source/python_sdk.mdx).
-
-## Using the REST API
-
-The daemon also provides a REST API via [fastapi](https://fastapi.tiangolo.com/) that you can use to control the robot and get its state. The API is accessible via HTTP and WebSocket.
-=======
 ### User guides
 * **[Installation](docs/SDK/installation.md)**: 5 minutes to set up your computer
 * **[Quickstart Guide](docs/SDK/quickstart.md)**: Run your first behavior on Reachy Mini
@@ -217,14 +63,9 @@
 * **[Core Concepts](docs/SDK/core-concept.md)**: Architecture, coordinate systems, and safety limits.
 * 🤗[**Share your app with the community**](https://huggingface.co/blog/pollen-robotics/make-and-publish-your-reachy-mini-apps)
 * 📂 [**Browse the Examples Folder**](examples)
->>>>>>> dca92dd5
 
 
-<<<<<<< HEAD
-More information about the API can be found in the [HTTP API documentation](./docs/source/rest_api.mdx).
-=======
 <br>
->>>>>>> dca92dd5
 
 ## 🛠 Hardware Overview
 
@@ -246,14 +87,6 @@
 * **Join the Community:** Join [Discord](https://discord.gg/2bAhWfXme9) to share your moments with Reachy, build apps together, and get help.
 * **Found a bug?** Open an issue on this repository.
 
-<<<<<<< HEAD
-Checks are performed by Ruff. You may want to [configure your IDE to support it](https://docs.astral.sh/ruff/editors/setup/).
-
-## Troubleshooting
-
-see [dedicated section](docs/source/troubleshooting.mdx)
-=======
->>>>>>> dca92dd5
 
 ## License
 
