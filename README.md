# Reachy Mini 🤖

[![Ask on HuggingChat](https://img.shields.io/badge/Ask_on-HuggingChat-yellow?logo=huggingface&logoColor=yellow&style=for-the-badge)](https://huggingface.co/chat/?attachments=https%3A%2F%2Fgist.githubusercontent.com%2FFabienDanieau%2F919e1d7468fb16e70dbe984bdc277bba%2Fraw%2Fdoc_reachy_mini_full.md&prompt=Read%20this%20documentation%20about%20Reachy%20Mini%20so%20I%20can%20ask%20questions%20about%20it.)
[![Discord](https://img.shields.io/badge/Discord-Join_the_Community-7289DA?logo=discord&logoColor=white)](https://discord.gg/2bAhWfXme9)

**Reachy Mini is an open-source, expressive robot made for hackers and AI builders.**

It removes the hardware complexity, allowing you to focus on what matters: building intelligent agents that can see, hear, and interact with the physical world.

[![Reachy Mini Hello](/docs/assets/reachy_mini_hello.gif)](https://www.pollen-robotics.com/reachy-mini/)

## 🚀 Getting Started

**Choose your platform to access the specific guide:**

| **🤖 Reachy Mini (Wireless)** | **🔌 Reachy Mini Lite** | **💻 Simulation** |
| :---: | :---: | :---: |
| The full autonomous experience.<br>Raspberry Pi 4 + Battery + WiFi. | The developer version.<br>USB connection to your computer. | No hardware required.<br>Prototype in MuJoCo. |
| [**👉 Go to Wireless Guide**](docs/platforms/reachy_mini/get_started.md) | [**👉 Go to Lite Guide**](docs/platforms/reachy_mini_lite/get_started.md) | [**👉 Go to Simulation**](docs/platforms/simulation/get_started.md) |

<br>

## 📱 Apps & Ecosystem

Reachy Mini comes with an app store powered by Hugging Face Spaces. You can install these apps directly from your robot's dashboard with one click!

* **🗣️ [Conversation App](https://huggingface.co/spaces/pollen-robotics/reachy_mini_conversation_app):** Talk naturally with Reachy Mini (powered by LLMs).
* **📻 [Radio](https://huggingface.co/spaces/pollen-robotics/reachy_mini_radio):** Listen to the radio with Reachy Mini !
* **👋 [Hand Tracker](https://huggingface.co/spaces/pollen-robotics/hand_tracker_v2):** The robot follows your hand movements in real-time.

[**👉 Browse all apps on Hugging Face**](https://pollen-robotics-reachy-mini-landing-page.hf.space/#/apps)

<br>

## 🐍 Software & SDK

Once your robot (or simulation) is running, the code is the same!
Control your Reachy Mini with Python to create movements, build apps, and connect AI models.

You will find the Installation guide, Quickstart, and API Reference in the SDK documentation.

[**👉 Go to SDK Documentation**](docs/SDK/readme.md)

<br>

## 🛠 Hardware Overview

Reachy Mini robots are sold as kits and generally take **2 to 3 hours** to assemble. Detailed step-by-step guides are available in the platform-specific folders linked above.

* **Reachy Mini (Wireless):** Runs onboard (RPi 4), autonomous, includes IMU. [See specs](docs/platforms/reachy_mini/hardware.md).
* **Reachy Mini Lite:** Runs on your PC, powered via wall outlet. [See specs](docs/platforms/reachy_mini_lite/hardware.md).

[**🛒 Buy Reachy Mini**](https://www.hf.co/reachy-mini/)

<br>

## 🤝 Community & Contributing

Reachy Mini is a collaborative project between [Pollen Robotics](https://www.pollen-robotics.com) and [Hugging Face](https://huggingface.co/).

<<<<<<< HEAD
> 💡 **Tip**: For significantly faster app installations, we recommend installing [uv](https://docs.astral.sh/uv/):
> 
> **Standalone installer (recommended):**
> 
> **macOS and Linux:**
> ```bash
> curl -LsSf https://astral.sh/uv/install.sh | sh
> ```
> 
> **Windows:**
> ```powershell
> powershell -ExecutionPolicy ByPass -c "irm https://astral.sh/uv/install.ps1 | iex"
> ```
> 
> **Or with pipx (alternative method):**
> ```bash
> pipx install uv
> ```
> 
> Once installed, uv will be automatically detected and used for app installations through the dashboard. If uv is not available, the system will automatically fall back to using pip.

You can install Reachy Mini from the source code or from PyPI.

First, make sure `git-lfs` is installed on your system:

- On Linux: `sudo apt install git-lfs`
- On macOS: `brew install git-lfs`
- On Windows: [Follow the instructions here](https://docs.github.com/en/repositories/working-with-files/managing-large-files/installing-git-large-file-storage?platform=windows)

From PyPI, you can install the package with:

```bash
pip install reachy-mini
```

From the source code, you can install the package with:

```bash
git clone https://github.com/pollen-robotics/reachy_mini
pip install -e ./reachy_mini
```

*Note that uv users can directly run the daemon with:*
```bash
uv run reachy-mini-daemon
```

The same package provides both the daemon and the Python SDK.

### Linux udev rules setup

On Linux systems, you need to set up udev rules to allow non-root access to the Reachy Mini hardware. Create the udev rules file with:

```bash
echo 'SUBSYSTEM=="tty", ATTRS{idVendor}=="1a86", ATTRS{idProduct}=="55d3", MODE="0666", GROUP="dialout" #Reachy Mini
SUBSYSTEM=="tty", ATTRS{idVendor}=="38fb", ATTRS{idProduct}=="1001", MODE="0666", GROUP="dialout" #Reachy Mini soundcard' \
| sudo tee /etc/udev/rules.d/99-reachy-mini.rules
```

After saving the file, refresh the udev rules:

```bash
sudo udevadm control --reload-rules && sudo udevadm trigger
```

Finally, add your current user to the `dialout` group:

```bash
sudo usermod -aG dialout $USER
```

You may need to log out and log back in for the group changes to take effect.

## Run the reachy mini daemon

Before being able to use the robot, you need to run the daemon that will handle the communication with the motors. This daemon can run either in simulation (MuJoCo) or on the real robot.

```bash
reachy-mini-daemon
```

or run it via the Python module:

```bash
python -m reachy_mini.daemon.app.main
```

Additional argument for both simulation and real robot:

```bash
--localhost-only: (default behavior). The server will only accept connections from localhost.
```

or

```bash
--no-localhost-only: If set, the server will accept connections from any connection on the local network.
```

### In simulation ([MuJoCo](https://mujoco.org))

You first have to install the optional dependency `mujoco`.

```bash
pip install reachy-mini[mujoco]
```

Then run the daemon with the `--sim` argument.

```bash
reachy-mini-daemon --sim
```

Additional arguments:

```bash
--scene <empty|minimal> : (Default empty). Choose between a basic empty scene, or a scene with a table and some objects.
```

<img src="https://www.pollen-robotics.com/wp-content/uploads/2025/06/Reachy_mini_simulation.gif" width="250" alt="Reachy Mini in MuJoCo">


*Note: On OSX in order to run mujoco, you need to use mjpython (see [here](https://mujoco.readthedocs.io/en/stable/python.html#passive-viewer)). So, you should run the daemon with:*

```bash
 mjpython -m reachy_mini.daemon.app.main --sim
 ```

### For the lite version (connected via USB)

It should automatically detect the serial port of the robot. If it does not, you can specify it manually with the `-p` option:

```bash
reachy-mini-daemon -p <serial_port>
```

### Usage

For more information about the daemon and its options, you can run:

```bash
reachy-mini-daemon --help
```

### Dashboard

You can access a simple dashboard to monitor the robot's status at [http://localhost:8000/](http://localhost:8000/) when the daemon is running. This lets you turn your robot on and off, run some basic movements, and browse spaces for Reachy Mini!

![Reachy Mini Dashboard](docs/assets/dashboard.png)

## Run the demo & awesome apps

Conversational demo for the Reachy Mini robot combining LLM realtime APIs, vision pipelines, and choreographed motion libraries: [reachy_mini_conversation_demo](https://github.com/pollen-robotics/reachy_mini_conversation_demo).

You can find more awesome apps and demos for Reachy Mini on [Hugging Face spaces](https://huggingface.co/spaces?q=reachy_mini)!

## Using the Python SDK

The API is designed to be simple and intuitive. You can control the robot's features such as the head, antennas, camera, speakers, and microphone. For instance, to move the head of the robot, you can use the `goto_target` method as shown in the example below:

```python
from reachy_mini import ReachyMini
from reachy_mini.utils import create_head_pose

with ReachyMini() as reachy_mini:
    # Move the head up (10mm on z-axis) and roll it 15 degrees
    pose = create_head_pose(z=10, roll=15, degrees=True, mm=True)
    reachy_mini.goto_target(head=pose, duration=2.0)

    # Reset to default pose
    pose = create_head_pose() 
    reachy_mini.goto_target(head=pose, duration=2.0)
```

For a full description of the SDK, please refer to the [Python SDK documentation](./docs/python-sdk.md).

## Using the REST API

The daemon also provides a REST API via [fastapi](https://fastapi.tiangolo.com/) that you can use to control the robot and get its state. The API is accessible via HTTP and WebSocket.

By default, the API server runs on `http://localhost:8000`. The API is documented using OpenAPI, and you can access the documentation at `http://localhost:8000/docs` when the daemon is running.

More information about the API can be found in the [HTTP API documentation](./docs/rest-api.md).

## Share your apps with the commmunity

You can share your github repositories on social media or use [this guide](https://huggingface.co/blog/pollen-robotics/make-and-publish-your-reachy-mini-apps) to share your app even with users who can't code.

## Open source & contribution

This project is actively developed and maintained by the [Pollen Robotics team](https://www.pollen-robotics.com) and the [Hugging Face team](https://huggingface.co/). 

We welcome contributions from the community! If you want to report a bug or request a feature, please open an issue on GitHub. If you want to contribute code, please fork the repository and submit a pull request.

### 3D models

TODO

### Contributing

Development tools are available in the optional dependencies.

```bash
pip install -e .[dev]
pre-commit install
```

Your files will be checked before any commit. Checks may also be manually run with

```bash
pre-commit run --all-files
```

Checks are performed by Ruff. You may want to [configure your IDE to support it](https://docs.astral.sh/ruff/editors/setup/).

## Troubleshooting

see [dedicated section](docs/troubleshooting.md)
=======
* **Join the Community:** We use [Discord](https://discord.gg/2bAhWfXme9) to share our moments with Reachy, build apps together, and get help.
* **Found a bug?** Open an issue on this repository.
* **Created an App?** Share it on [Hugging Face Spaces](https://huggingface.co/spaces?q=reachy_mini).
>>>>>>> 9c757ce7

## License

This project is licensed under the Apache 2.0 License. See the [LICENSE](LICENSE) file for details.
Hardware design files are licensed under Creative Commons BY-SA-NC.<|MERGE_RESOLUTION|>--- conflicted
+++ resolved
@@ -58,230 +58,9 @@
 
 Reachy Mini is a collaborative project between [Pollen Robotics](https://www.pollen-robotics.com) and [Hugging Face](https://huggingface.co/).
 
-<<<<<<< HEAD
-> 💡 **Tip**: For significantly faster app installations, we recommend installing [uv](https://docs.astral.sh/uv/):
-> 
-> **Standalone installer (recommended):**
-> 
-> **macOS and Linux:**
-> ```bash
-> curl -LsSf https://astral.sh/uv/install.sh | sh
-> ```
-> 
-> **Windows:**
-> ```powershell
-> powershell -ExecutionPolicy ByPass -c "irm https://astral.sh/uv/install.ps1 | iex"
-> ```
-> 
-> **Or with pipx (alternative method):**
-> ```bash
-> pipx install uv
-> ```
-> 
-> Once installed, uv will be automatically detected and used for app installations through the dashboard. If uv is not available, the system will automatically fall back to using pip.
-
-You can install Reachy Mini from the source code or from PyPI.
-
-First, make sure `git-lfs` is installed on your system:
-
-- On Linux: `sudo apt install git-lfs`
-- On macOS: `brew install git-lfs`
-- On Windows: [Follow the instructions here](https://docs.github.com/en/repositories/working-with-files/managing-large-files/installing-git-large-file-storage?platform=windows)
-
-From PyPI, you can install the package with:
-
-```bash
-pip install reachy-mini
-```
-
-From the source code, you can install the package with:
-
-```bash
-git clone https://github.com/pollen-robotics/reachy_mini
-pip install -e ./reachy_mini
-```
-
-*Note that uv users can directly run the daemon with:*
-```bash
-uv run reachy-mini-daemon
-```
-
-The same package provides both the daemon and the Python SDK.
-
-### Linux udev rules setup
-
-On Linux systems, you need to set up udev rules to allow non-root access to the Reachy Mini hardware. Create the udev rules file with:
-
-```bash
-echo 'SUBSYSTEM=="tty", ATTRS{idVendor}=="1a86", ATTRS{idProduct}=="55d3", MODE="0666", GROUP="dialout" #Reachy Mini
-SUBSYSTEM=="tty", ATTRS{idVendor}=="38fb", ATTRS{idProduct}=="1001", MODE="0666", GROUP="dialout" #Reachy Mini soundcard' \
-| sudo tee /etc/udev/rules.d/99-reachy-mini.rules
-```
-
-After saving the file, refresh the udev rules:
-
-```bash
-sudo udevadm control --reload-rules && sudo udevadm trigger
-```
-
-Finally, add your current user to the `dialout` group:
-
-```bash
-sudo usermod -aG dialout $USER
-```
-
-You may need to log out and log back in for the group changes to take effect.
-
-## Run the reachy mini daemon
-
-Before being able to use the robot, you need to run the daemon that will handle the communication with the motors. This daemon can run either in simulation (MuJoCo) or on the real robot.
-
-```bash
-reachy-mini-daemon
-```
-
-or run it via the Python module:
-
-```bash
-python -m reachy_mini.daemon.app.main
-```
-
-Additional argument for both simulation and real robot:
-
-```bash
---localhost-only: (default behavior). The server will only accept connections from localhost.
-```
-
-or
-
-```bash
---no-localhost-only: If set, the server will accept connections from any connection on the local network.
-```
-
-### In simulation ([MuJoCo](https://mujoco.org))
-
-You first have to install the optional dependency `mujoco`.
-
-```bash
-pip install reachy-mini[mujoco]
-```
-
-Then run the daemon with the `--sim` argument.
-
-```bash
-reachy-mini-daemon --sim
-```
-
-Additional arguments:
-
-```bash
---scene <empty|minimal> : (Default empty). Choose between a basic empty scene, or a scene with a table and some objects.
-```
-
-<img src="https://www.pollen-robotics.com/wp-content/uploads/2025/06/Reachy_mini_simulation.gif" width="250" alt="Reachy Mini in MuJoCo">
-
-
-*Note: On OSX in order to run mujoco, you need to use mjpython (see [here](https://mujoco.readthedocs.io/en/stable/python.html#passive-viewer)). So, you should run the daemon with:*
-
-```bash
- mjpython -m reachy_mini.daemon.app.main --sim
- ```
-
-### For the lite version (connected via USB)
-
-It should automatically detect the serial port of the robot. If it does not, you can specify it manually with the `-p` option:
-
-```bash
-reachy-mini-daemon -p <serial_port>
-```
-
-### Usage
-
-For more information about the daemon and its options, you can run:
-
-```bash
-reachy-mini-daemon --help
-```
-
-### Dashboard
-
-You can access a simple dashboard to monitor the robot's status at [http://localhost:8000/](http://localhost:8000/) when the daemon is running. This lets you turn your robot on and off, run some basic movements, and browse spaces for Reachy Mini!
-
-![Reachy Mini Dashboard](docs/assets/dashboard.png)
-
-## Run the demo & awesome apps
-
-Conversational demo for the Reachy Mini robot combining LLM realtime APIs, vision pipelines, and choreographed motion libraries: [reachy_mini_conversation_demo](https://github.com/pollen-robotics/reachy_mini_conversation_demo).
-
-You can find more awesome apps and demos for Reachy Mini on [Hugging Face spaces](https://huggingface.co/spaces?q=reachy_mini)!
-
-## Using the Python SDK
-
-The API is designed to be simple and intuitive. You can control the robot's features such as the head, antennas, camera, speakers, and microphone. For instance, to move the head of the robot, you can use the `goto_target` method as shown in the example below:
-
-```python
-from reachy_mini import ReachyMini
-from reachy_mini.utils import create_head_pose
-
-with ReachyMini() as reachy_mini:
-    # Move the head up (10mm on z-axis) and roll it 15 degrees
-    pose = create_head_pose(z=10, roll=15, degrees=True, mm=True)
-    reachy_mini.goto_target(head=pose, duration=2.0)
-
-    # Reset to default pose
-    pose = create_head_pose() 
-    reachy_mini.goto_target(head=pose, duration=2.0)
-```
-
-For a full description of the SDK, please refer to the [Python SDK documentation](./docs/python-sdk.md).
-
-## Using the REST API
-
-The daemon also provides a REST API via [fastapi](https://fastapi.tiangolo.com/) that you can use to control the robot and get its state. The API is accessible via HTTP and WebSocket.
-
-By default, the API server runs on `http://localhost:8000`. The API is documented using OpenAPI, and you can access the documentation at `http://localhost:8000/docs` when the daemon is running.
-
-More information about the API can be found in the [HTTP API documentation](./docs/rest-api.md).
-
-## Share your apps with the commmunity
-
-You can share your github repositories on social media or use [this guide](https://huggingface.co/blog/pollen-robotics/make-and-publish-your-reachy-mini-apps) to share your app even with users who can't code.
-
-## Open source & contribution
-
-This project is actively developed and maintained by the [Pollen Robotics team](https://www.pollen-robotics.com) and the [Hugging Face team](https://huggingface.co/). 
-
-We welcome contributions from the community! If you want to report a bug or request a feature, please open an issue on GitHub. If you want to contribute code, please fork the repository and submit a pull request.
-
-### 3D models
-
-TODO
-
-### Contributing
-
-Development tools are available in the optional dependencies.
-
-```bash
-pip install -e .[dev]
-pre-commit install
-```
-
-Your files will be checked before any commit. Checks may also be manually run with
-
-```bash
-pre-commit run --all-files
-```
-
-Checks are performed by Ruff. You may want to [configure your IDE to support it](https://docs.astral.sh/ruff/editors/setup/).
-
-## Troubleshooting
-
-see [dedicated section](docs/troubleshooting.md)
-=======
 * **Join the Community:** We use [Discord](https://discord.gg/2bAhWfXme9) to share our moments with Reachy, build apps together, and get help.
 * **Found a bug?** Open an issue on this repository.
 * **Created an App?** Share it on [Hugging Face Spaces](https://huggingface.co/spaces?q=reachy_mini).
->>>>>>> 9c757ce7
 
 ## License
 
