# Byte-compiled / optimized / DLL files
__pycache__/
<<<<<<< HEAD
 reachy_mini.egg-info/
=======
*.py[codz]
*$py.class

# C extensions
*.so

# Distribution / packaging
.Python
build/
develop-eggs/
dist/
downloads/
eggs/
.eggs/
lib/
lib64/
parts/
sdist/
var/
wheels/
share/python-wheels/
>>>>>>> 8bab0fe9
*.egg-info/
.installed.cfg
*.egg
MANIFEST

# PyInstaller
#   Usually these files are written by a python script from a template
#   before PyInstaller builds the exe, so as to inject date/other infos into it.
*.manifest
*.spec

# Installer logs
pip-log.txt
pip-delete-this-directory.txt

# Unit test / coverage reports
htmlcov/
.tox/
.nox/
.coverage
.coverage.*
.cache
nosetests.xml
coverage.xml
*.cover
*.py.cover
.hypothesis/
.pytest_cache/
cover/

# Translations
*.mo
*.pot

# Django stuff:
*.log
local_settings.py
db.sqlite3
db.sqlite3-journal

# Flask stuff:
instance/
.webassets-cache

# Scrapy stuff:
.scrapy

# Sphinx documentation
docs/_build/

# PyBuilder
.pybuilder/
target/

# Jupyter Notebook
.ipynb_checkpoints

# IPython
profile_default/
ipython_config.py

# pyenv
#   For a library or package, you might want to ignore these files since the code is
#   intended to run in multiple environments; otherwise, check them in:
# .python-version

# pipenv
#   According to pypa/pipenv#598, it is recommended to include Pipfile.lock in version control.
#   However, in case of collaboration, if having platform-specific dependencies or dependencies
#   having no cross-platform support, pipenv may install dependencies that don't work, or not
#   install all needed dependencies.
# Pipfile.lock

# UV
#   Similar to Pipfile.lock, it is generally recommended to include uv.lock in version control.
#   This is especially recommended for binary packages to ensure reproducibility, and is more
#   commonly ignored for libraries.
# uv.lock

# poetry
#   Similar to Pipfile.lock, it is generally recommended to include poetry.lock in version control.
#   This is especially recommended for binary packages to ensure reproducibility, and is more
#   commonly ignored for libraries.
#   https://python-poetry.org/docs/basic-usage/#commit-your-poetrylock-file-to-version-control
# poetry.lock
# poetry.toml

# pdm
#   Similar to Pipfile.lock, it is generally recommended to include pdm.lock in version control.
#   pdm recommends including project-wide configuration in pdm.toml, but excluding .pdm-python.
#   https://pdm-project.org/en/latest/usage/project/#working-with-version-control
# pdm.lock
# pdm.toml
.pdm-python
.pdm-build/

# pixi
#   Similar to Pipfile.lock, it is generally recommended to include pixi.lock in version control.
# pixi.lock
#   Pixi creates a virtual environment in the .pixi directory, just like venv module creates one
#   in the .venv directory. It is recommended not to include this directory in version control.
.pixi

# PEP 582; used by e.g. github.com/David-OConnor/pyflow and github.com/pdm-project/pdm
__pypackages__/

# Celery stuff
celerybeat-schedule
celerybeat.pid

# Redis
*.rdb
*.aof
*.pid

# RabbitMQ
mnesia/
rabbitmq/
rabbitmq-data/

# ActiveMQ
activemq-data/

# SageMath parsed files
*.sage.py

# Environments
.env
.envrc
.venv
env/
venv/
ENV/
env.bak/
venv.bak/

# Spyder project settings
.spyderproject
.spyproject

# Rope project settings
.ropeproject

# mkdocs documentation
/site

# mypy
.mypy_cache/
.dmypy.json
dmypy.json

# Pyre type checker
.pyre/

# pytype static type analyzer
.pytype/

# Cython debug symbols
cython_debug/

# PyCharm
.idea/**/workspace.xml
.idea/**/tasks.xml
.idea/**/usage.statistics.xml
.idea/**/dictionaries
.idea/**/shelf
.idea/**/dataSources/
.idea/**/dataSources.ids
.idea/**/dataSources.local.xml
.idea/**/sqlDataSources.xml
.idea/**/dynamic.xml
.idea/**/uiDesigner.xml
.idea/**/dbnavigator.xml
.idea/**/contentModel.xml

# Abstra
#   Abstra is an AI-powered process automation framework.
#   Ignore directories containing user credentials, local state, and settings.
#   Learn more at https://abstra.io/docs
.abstra/

# Visual Studio Code
.vscode/*
!.vscode/settings.json
!.vscode/tasks.json
!.vscode/launch.json
!.vscode/extensions.json
!.vscode/*.code-snippets
!*.code-workspace

# Ruff stuff:
.ruff_cache/

# PyPI configuration file
.pypirc

# Marimo
marimo/_static/
marimo/_lsp/
__marimo__/

# Streamlit
.streamlit/secrets.toml

# General for macOS
.DS_Store
__MACOSX/
.AppleDouble
.LSOverride
Icon[]

# General for Linux
*~
.fuse_hidden*
.directory
.Trash-*
.nfs*
nohup.out

# General for Windows
Thumbs.db
Thumbs.db:encryptable
ehthumbs.db
ehthumbs_vista.db
[Dd]esktop.ini
*.stackdump
$RECYCLE.BIN/
*.lnk

# Project specific ignores
src/reachy_mini_dashboard/installed_apps/*
examples/debug/measures/*
<<<<<<< HEAD

# Secrets and API keys
api_keys.py

# Personal Ruby notes
@this_ruby_succeeded.md
=======
.DS_Store
>>>>>>> 8bab0fe9
<|MERGE_RESOLUTION|>--- conflicted
+++ resolved
@@ -1,8 +1,5 @@
 # Byte-compiled / optimized / DLL files
 __pycache__/
-<<<<<<< HEAD
- reachy_mini.egg-info/
-=======
 *.py[codz]
 *$py.class
 
@@ -24,7 +21,6 @@
 var/
 wheels/
 share/python-wheels/
->>>>>>> 8bab0fe9
 *.egg-info/
 .installed.cfg
 *.egg
@@ -257,13 +253,9 @@
 # Project specific ignores
 src/reachy_mini_dashboard/installed_apps/*
 examples/debug/measures/*
-<<<<<<< HEAD
 
 # Secrets and API keys
 api_keys.py
 
 # Personal Ruby notes
-@this_ruby_succeeded.md
-=======
-.DS_Store
->>>>>>> 8bab0fe9
+@this_ruby_succeeded.md