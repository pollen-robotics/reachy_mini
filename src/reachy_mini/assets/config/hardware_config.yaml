--- conflicted
+++ resolved
@@ -139,15 +139,9 @@
       return_delay_time: 0
       shutdown_error: 52
       pid:
-<<<<<<< HEAD
         - 250
         - 0
         - 300
-=======
-        - 200
-        - 0
-        - 0
->>>>>>> bfadb2e5
   - left_antenna:
       id: 18
       offset: 0
@@ -156,12 +150,6 @@
       return_delay_time: 0
       shutdown_error: 52
       pid:
-<<<<<<< HEAD
         - 250
         - 0
-        - 300
-=======
-        - 200
-        - 0
-        - 0
->>>>>>> bfadb2e5
+        - 300