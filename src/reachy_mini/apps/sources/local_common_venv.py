"""Utilities for local common venv apps source."""

import asyncio
import logging
import platform
import re
import shutil
import sys
from importlib.metadata import entry_points
from pathlib import Path

from huggingface_hub import snapshot_download

from .. import AppInfo, SourceKind
from ..utils import running_command


def _is_windows() -> bool:
    """Check if the current platform is Windows."""
    return platform.system() == "Windows"


def _should_use_separate_venvs(
    wireless_version: bool = False, desktop_app_daemon: bool = False
) -> bool:
    """Determine if we should use separate venvs based on version flags."""
    # Use separate venvs for desktop (one per app) and wireless (shared apps venv)
    return desktop_app_daemon or wireless_version


def _get_venv_parent_dir() -> Path:
    """Get the parent directory of the current venv (OS-agnostic)."""
    # sys.executable is typically: /path/to/venv/bin/python (Linux/Mac)
    # or: C:\path\to\venv\Scripts\python.exe (Windows)
    executable = Path(sys.executable)

    # Determine expected subdirectory based on platform
    expected_subdir = "Scripts" if _is_windows() else "bin"

    # Go up from bin/python or Scripts/python.exe to venv dir, then to parent
    if executable.parent.name == expected_subdir:
        venv_dir = executable.parent.parent
        return venv_dir.parent

    # Fallback: assume we're already in the venv root
    return executable.parent.parent


def _get_app_venv_path(
    app_name: str,
    wireless_version: bool = False,
    desktop_app_daemon: bool = False,
) -> Path:
    """Get the venv path for a given app (sibling to current venv).

    On wireless: returns a shared 'apps_venv' for all apps
    On desktop: returns a separate venv per app '{app_name}_venv'
    """
    parent_dir = _get_venv_parent_dir()
    if wireless_version and not desktop_app_daemon:
        # Wireless: shared venv for all apps
        return parent_dir / "apps_venv"
    else:
        # Desktop: separate venv per app
        return parent_dir / f"{app_name}_venv"


def _get_app_python(
    app_name: str,
    wireless_version: bool = False,
    desktop_app_daemon: bool = False,
) -> Path:
    """Get the Python executable path for a given app (OS-agnostic)."""
    venv_path = _get_app_venv_path(app_name, wireless_version, desktop_app_daemon)

    if _is_windows():
        # Windows: Scripts/python.exe
        python_exe = venv_path / "Scripts" / "python.exe"
        if python_exe.exists():
            return python_exe
        # Fallback without .exe
        python_path = venv_path / "Scripts" / "python"
        if python_path.exists():
            return python_path
        # Default
        return venv_path / "Scripts" / "python.exe"
    else:
        # Linux/Mac: bin/python
        python_path = venv_path / "bin" / "python"
        if python_path.exists():
            return python_path
        # Default
        return venv_path / "bin" / "python"


def _get_app_site_packages(
    app_name: str,
    wireless_version: bool = False,
    desktop_app_daemon: bool = False,
) -> Path | None:
    """Get the site-packages directory for a given app's venv (OS-agnostic)."""
    venv_path = _get_app_venv_path(app_name, wireless_version, desktop_app_daemon)

    if _is_windows():
        # Windows: Lib/site-packages
        site_packages = venv_path / "Lib" / "site-packages"
        if site_packages.exists():
            return site_packages
        return None
    else:
        # Linux/Mac: lib/python3.x/site-packages
        lib_dir = venv_path / "lib"
        if not lib_dir.exists():
            return None
        python_dirs = list(lib_dir.glob("python3.*"))
        if not python_dirs:
            return None
        return python_dirs[0] / "site-packages"


def get_app_site_packages(
    app_name: str,
    wireless_version: bool = False,
    desktop_app_daemon: bool = False,
) -> Path | None:
    """Public API to get the site-packages directory for a given app's venv."""
    return _get_app_site_packages(app_name, wireless_version, desktop_app_daemon)


def get_app_python(
    app_name: str,
    wireless_version: bool = False,
    desktop_app_daemon: bool = False,
) -> Path:
    """Get the Python executable path for an app (cross-platform).

    For separate venvs: returns the app's venv Python
    For shared environment: returns the current Python interpreter
    """
    if _should_use_separate_venvs(wireless_version, desktop_app_daemon):
        return _get_app_python(app_name, wireless_version, desktop_app_daemon)
    else:
        return Path(sys.executable)


def _get_custom_app_url_from_file(
    app_name: str,
    wireless_version: bool = False,
    desktop_app_daemon: bool = False,
) -> str | None:
    """Get custom_app_url by reading it from the app's main.py file.

    This is much faster than subprocess and avoids sys.path pollution.
    Looks for patterns like: custom_app_url: str | None = "http://..."
    """
    site_packages = _get_app_site_packages(
        app_name, wireless_version, desktop_app_daemon
    )
    if not site_packages or not site_packages.exists():
        return None

    # Try to find main.py in the app's package directory
    app_dir = site_packages / app_name
    main_file = app_dir / "main.py"

    if not main_file.exists():
        return None

    try:
        content = main_file.read_text(encoding="utf-8")

        # Match patterns like:
        # custom_app_url: str | None = "http://..."
        # custom_app_url = "http://..."
        # custom_app_url: str = "http://..."
        pattern = r'custom_app_url\s*(?::\s*[^=]+)?\s*=\s*["\']([^"\']+)["\']'
        match = re.search(pattern, content)

        if match:
            return match.group(1)
        return None
    except Exception as e:
        logging.getLogger("reachy_mini.apps").warning(
            f"Could not read custom_app_url from '{app_name}/main.py': {e}"
        )
        return None

<<<<<<< HEAD
async def _check_uv_available() -> bool:
    """Check if uv is installed and available.
    
    Returns:
        bool: True if uv is available, False otherwise.

    """
    return shutil.which("uv") is not None


async def _list_apps_from_separate_venvs() -> list[AppInfo]:
    """List apps by scanning sibling venv directories."""
=======

async def _list_apps_from_separate_venvs(
    wireless_version: bool = False,
    desktop_app_daemon: bool = False,
) -> list[AppInfo]:
    """List apps by scanning sibling venv directories or shared venv entry points."""
>>>>>>> bfadb2e5
    parent_dir = _get_venv_parent_dir()
    if not parent_dir.exists():
        return []

    if wireless_version and not desktop_app_daemon:
        # Wireless: list apps from shared venv's entry points using subprocess
        apps_venv = parent_dir / "apps_venv"
        if not apps_venv.exists():
            return []

        # Get Python executable from the apps_venv
        python_path = _get_app_python("dummy", wireless_version, desktop_app_daemon)
        if not python_path.exists():
            return []

        # Use subprocess to list entry points from the apps_venv environment
        import subprocess

        try:
            result = subprocess.run(
                [
                    str(python_path),
                    "-c",
                    "from importlib.metadata import entry_points; "
                    "eps = entry_points(group='reachy_mini_apps'); "
                    "print('\\n'.join(ep.name for ep in eps))",
                ],
                capture_output=True,
                text=True,
                timeout=5,
            )
            if result.returncode != 0:
                return []

            app_names = [
                name.strip()
                for name in result.stdout.strip().split("\n")
                if name.strip()
            ]
            apps = []
            for app_name in app_names:
                custom_app_url = _get_custom_app_url_from_file(
                    app_name, wireless_version, desktop_app_daemon
                )
                apps.append(
                    AppInfo(
                        name=app_name,
                        source_kind=SourceKind.INSTALLED,
                        extra={
                            "custom_app_url": custom_app_url,
                            "venv_path": str(apps_venv),
                        },
                    )
                )
            return apps
        except (subprocess.TimeoutExpired, FileNotFoundError):
            return []
    else:
        # Desktop: scan for per-app venv directories
        apps = []
        for venv_path in parent_dir.iterdir():
            if not venv_path.is_dir() or not venv_path.name.endswith("_venv"):
                continue

            # Skip the shared wireless apps_venv directory
            if venv_path.name == "apps_venv":
                continue

            # Extract app name from venv directory name
            app_name = venv_path.name[: -len("_venv")]

            # Get custom_app_url by reading the main.py file (fast, no sys.path pollution)
            # This ensures the settings icon appears in the dashboard listing
            custom_app_url = _get_custom_app_url_from_file(
                app_name, wireless_version, desktop_app_daemon
            )

            apps.append(
                AppInfo(
                    name=app_name,
                    source_kind=SourceKind.INSTALLED,
                    extra={
                        "custom_app_url": custom_app_url,
                        "venv_path": str(venv_path),
                    },
                )
            )

        return apps


async def _list_apps_from_entry_points() -> list[AppInfo]:
    """List apps from current environment's entry points."""
    entry_point_apps = entry_points(group="reachy_mini_apps")

    apps = []
    for ep in entry_point_apps:
        custom_app_url = None
        try:
            app = ep.load()
            custom_app_url = app.custom_app_url
        except Exception as e:
            logging.getLogger("reachy_mini.apps").warning(
                f"Could not load app '{ep.name}' from entry point: {e}"
            )
        apps.append(
            AppInfo(
                name=ep.name,
                source_kind=SourceKind.INSTALLED,
                extra={"custom_app_url": custom_app_url},
            )
        )

    return apps


async def list_available_apps(
    wireless_version: bool = False, desktop_app_daemon: bool = False
) -> list[AppInfo]:
    """List apps available from entry points or separate venvs."""
    if _should_use_separate_venvs(wireless_version, desktop_app_daemon):
        return await _list_apps_from_separate_venvs(
            wireless_version, desktop_app_daemon
        )
    else:
        return await _list_apps_from_entry_points()


async def install_package(
    app: AppInfo,
    logger: logging.Logger,
    wireless_version: bool = False,
    desktop_app_daemon: bool = False,
) -> int:
    """Install a package given an AppInfo object, streaming logs."""
    # Check if uv is available
    if not await _check_uv_available():
        logger.error("uv is not installed. Install with: pip install uv")
        return 1
    
    if app.source_kind == SourceKind.HF_SPACE:
        # Use huggingface_hub to download the repo (handles LFS automatically)
        # This avoids requiring git-lfs to be installed on the system
        if app.url is not None:
            # Extract repo_id from URL like "https://huggingface.co/spaces/owner/repo"
            parts = app.url.rstrip("/").split("/")
            repo_id = f"{parts[-2]}/{parts[-1]}" if len(parts) >= 2 else app.name
        else:
            repo_id = app.name

        logger.info(f"Downloading HuggingFace Space: {repo_id}")
        try:
            target = await asyncio.to_thread(
                snapshot_download,
                repo_id=repo_id,
                repo_type="space",
            )
            logger.info(f"Downloaded to: {target}")
        except Exception as e:
            logger.error(f"Failed to download from HuggingFace: {e}")
            return 1
    elif app.source_kind == SourceKind.LOCAL:
        target = app.extra.get("path", app.name)
    else:
        raise ValueError(f"Cannot install app from source kind '{app.source_kind}'")

    if _should_use_separate_venvs(wireless_version, desktop_app_daemon):
        # Create separate venv for this app
        app_name = app.name
        venv_path = _get_app_venv_path(app_name, wireless_version, desktop_app_daemon)
        success = False

        # On wireless, only create venv if it doesn't exist (shared across apps)
        venv_exists = venv_path.exists()
        if venv_exists and not (wireless_version and not desktop_app_daemon):
            # Desktop: remove existing per-app venv
            logger.info(f"Removing existing venv at {venv_path}")
            shutil.rmtree(venv_path)
            venv_exists = False

        try:
            # Create venv if needed
            if not venv_exists:
                logger.info(f"Creating venv for '{app_name}' at {venv_path}")
                ret = await running_command(
                    [sys.executable, "-m", "venv", str(venv_path)], logger=logger
                )
                if ret != 0:
                    return ret

                # On wireless, pre-install reachy-mini with gstreamer support
                if wireless_version and not desktop_app_daemon:
                    logger.info(
                        "Pre-installing reachy-mini with gstreamer support in apps_venv"
                    )
                    python_path = _get_app_python(
                        app_name, wireless_version, desktop_app_daemon
                    )
                    ret = await running_command(
                        [
                            str(python_path),
                            "-m",
                            "pip",
                            "install",
                            "reachy-mini[gstreamer]",
                        ],
                        logger=logger,
                    )
                    if ret != 0:
                        logger.warning(
                            "Failed to pre-install reachy-mini, continuing anyway"
                        )
            else:
                logger.info(f"Using existing shared venv at {venv_path}")

            # Install package in the venv
            python_path = _get_app_python(
                app_name, wireless_version, desktop_app_daemon
            )
<<<<<<< HEAD
            if ret != 0:
                return ret

            # Install package in the new venv using uv pip install
            python_path = _get_app_python(app_name)
            logger.info(f"Installing '{app_name}' using uv in {venv_path}")
=======
>>>>>>> bfadb2e5
            ret = await running_command(
                ["uv", "pip", "install", "--python", str(python_path), target],
                logger=logger,
            )

            if ret != 0:
                return ret

            logger.info(f"Successfully installed '{app_name}' in {venv_path}")
            success = True
            return 0
        finally:
            # Clean up broken venv on any failure (but not shared wireless venv)
            if (
                not success
                and venv_path.exists()
                and not (wireless_version and not desktop_app_daemon)
            ):
                logger.warning(f"Installation failed, cleaning up {venv_path}")
                shutil.rmtree(venv_path)
    else:
        if app.source_kind == SourceKind.HF_SPACE or app.source_kind == SourceKind.LOCAL:
            logger.info(f"Adding package from {target} using uv...")
            return await running_command(["uv", "add", target], logger=logger)

def get_app_module(
    app_name: str,
    wireless_version: bool = False,
    desktop_app_daemon: bool = False,
) -> str:
    """Get the module name for an app without loading it (for subprocess execution)."""
    if _should_use_separate_venvs(wireless_version, desktop_app_daemon):
        # Get module from separate venv's entry points
        site_packages = _get_app_site_packages(
            app_name, wireless_version, desktop_app_daemon
        )
        if not site_packages or not site_packages.exists():
            raise ValueError(f"App '{app_name}' venv not found or invalid")

        sys.path.insert(0, str(site_packages))
        try:
            eps = entry_points(group="reachy_mini_apps")
            ep = eps.select(name=app_name)
            if not ep:
                raise ValueError(f"No entry point found for app '{app_name}'")
            # Get module name without loading (e.g., "my_app.main" from "my_app.main:MyApp")
            return list(ep)[0].module
        finally:
            sys.path.pop(0)
    else:
        # Get module from current environment
        eps = entry_points(group="reachy_mini_apps", name=app_name)
        ep_list = list(eps)
        if not ep_list:
            raise ValueError(f"No entry point found for app '{app_name}'")
        return ep_list[0].module


async def uninstall_package(
    app_name: str,
    logger: logging.Logger,
    wireless_version: bool = False,
    desktop_app_daemon: bool = False,
) -> int:
    """Uninstall a package given an app name."""
    if _should_use_separate_venvs(wireless_version, desktop_app_daemon):
        venv_path = _get_app_venv_path(app_name, wireless_version, desktop_app_daemon)

        if not venv_path.exists():
            raise ValueError(f"Cannot uninstall app '{app_name}': it is not installed")

        if wireless_version and not desktop_app_daemon:
            # Wireless: shared venv, just uninstall the package
            logger.info(f"Uninstalling '{app_name}' from shared venv at {venv_path}")
            python_path = _get_app_python(
                app_name, wireless_version, desktop_app_daemon
            )
            return await running_command(
                [str(python_path), "-m", "pip", "uninstall", "-y", app_name],
                logger=logger,
            )
        else:
            # Desktop: remove the entire per-app venv directory
            logger.info(f"Removing venv for '{app_name}' at {venv_path}")
            shutil.rmtree(venv_path)
            logger.info(f"Successfully uninstalled '{app_name}'")
            return 0
    else:
        # Check if uv is available
        if not await _check_uv_available():
            logger.error(
                "uv is not installed. Install uv to use this package manager.\n"
                "See installation instructions above."
            )
            return 1
        
        existing_apps = await list_available_apps()
        if app_name not in [app.name for app in existing_apps]:
            raise ValueError(f"Cannot uninstall app '{app_name}': it is not installed")

        logger.info(f"Removing package {app_name} using uv...")
        return await running_command(["uv", "remove", app_name], logger=logger)<|MERGE_RESOLUTION|>--- conflicted
+++ resolved
@@ -185,27 +185,12 @@
         )
         return None
 
-<<<<<<< HEAD
-async def _check_uv_available() -> bool:
-    """Check if uv is installed and available.
-    
-    Returns:
-        bool: True if uv is available, False otherwise.
-
-    """
-    return shutil.which("uv") is not None
-
-
-async def _list_apps_from_separate_venvs() -> list[AppInfo]:
-    """List apps by scanning sibling venv directories."""
-=======
 
 async def _list_apps_from_separate_venvs(
     wireless_version: bool = False,
     desktop_app_daemon: bool = False,
 ) -> list[AppInfo]:
     """List apps by scanning sibling venv directories or shared venv entry points."""
->>>>>>> bfadb2e5
     parent_dir = _get_venv_parent_dir()
     if not parent_dir.exists():
         return []
@@ -425,15 +410,6 @@
             python_path = _get_app_python(
                 app_name, wireless_version, desktop_app_daemon
             )
-<<<<<<< HEAD
-            if ret != 0:
-                return ret
-
-            # Install package in the new venv using uv pip install
-            python_path = _get_app_python(app_name)
-            logger.info(f"Installing '{app_name}' using uv in {venv_path}")
-=======
->>>>>>> bfadb2e5
             ret = await running_command(
                 ["uv", "pip", "install", "--python", str(python_path), target],
                 logger=logger,
@@ -455,9 +431,12 @@
                 logger.warning(f"Installation failed, cleaning up {venv_path}")
                 shutil.rmtree(venv_path)
     else:
-        if app.source_kind == SourceKind.HF_SPACE or app.source_kind == SourceKind.LOCAL:
-            logger.info(f"Adding package from {target} using uv...")
-            return await running_command(["uv", "add", target], logger=logger)
+        # Original behavior: install into current environment
+        return await running_command(
+            [sys.executable, "-m", "pip", "install", target],
+            logger=logger,
+        )
+
 
 def get_app_module(
     app_name: str,
