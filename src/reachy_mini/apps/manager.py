"""App management for Reachy Mini."""

import asyncio
import logging
import os
import signal
from dataclasses import dataclass
from enum import Enum
from typing import TYPE_CHECKING, Any, Optional

from pydantic import BaseModel

from . import AppInfo, SourceKind
from .sources import hf_space, local_common_venv

if TYPE_CHECKING:
    from .app import ReachyMiniApp


class AppState(str, Enum):
    """Status of a running app."""

    STARTING = "starting"
    RUNNING = "running"
    DONE = "done"
    STOPPING = "stopping"
    ERROR = "error"


class AppStatus(BaseModel):
    """Status of an app."""

    info: AppInfo
    state: AppState
    error: str | None = None


@dataclass
class RunningApp:
    """Information about a running app."""

    process: asyncio.subprocess.Process
    monitor_task: asyncio.Task[None]
    status: AppStatus


class AppManager:
    """Manager for Reachy Mini apps."""

    def __init__(
        self, wireless_version: bool = False, desktop_app_daemon: bool = False
    ) -> None:
        """Initialize the AppManager."""
        self.current_app = None  # type: RunningApp | None
        self.logger = logging.getLogger("reachy_mini.apps.manager")
        self.wireless_version = wireless_version
        self.desktop_app_daemon = desktop_app_daemon
        self.running_on_wireless = wireless_version

    async def close(self) -> None:
        """Clean up the AppManager, stopping any running app."""
        if self.is_app_running():
            await self.stop_current_app()

    # App lifecycle management
    # Only one app can be started at a time for now
    def is_app_running(self) -> bool:
        """Check if an app is currently running."""
        return self.current_app is not None and self.current_app.status.state in (
            AppState.STARTING,
            AppState.RUNNING,
            AppState.ERROR,
        )

    async def start_app(self, app_name: str, *args: Any, **kwargs: Any) -> AppStatus:
        """Start the app as a subprocess, raises RuntimeError if an app is already running."""
        if self.is_app_running():
            raise RuntimeError("An app is already running")

<<<<<<< HEAD
        try:
            app_cls = local_common_venv.load_app_from_venv(
                app_name, self.wireless_version, self.desktop_app_daemon
            )
            app = app_cls(running_on_wireless=self.running_on_wireless)
        except ValueError as e:
            # Fallback to original method for backward compatibility
            try:
                (ep,) = entry_points(group="reachy_mini_apps", name=app_name)
                app = ep.load()(running_on_wireless=self.running_on_wireless)
            except ValueError:
                raise RuntimeError(f"App '{app_name}' not found: {e}")
=======
        # Get module name and Python path for subprocess execution
        module_name = local_common_venv.get_app_module(
            app_name, self.wireless_version, self.desktop_app_daemon
        )
        python_path = local_common_venv.get_app_python(
            app_name, self.wireless_version, self.desktop_app_daemon
        )
>>>>>>> e298b375

        # Launch app as subprocess with unbuffered output
        self.logger.getChild("runner").info(f"Starting app {app_name}")
        process = await asyncio.create_subprocess_exec(
            str(python_path),
            "-u",  # Unbuffered stdout/stderr for real-time logging
            "-m",
            module_name,
            stdout=asyncio.subprocess.PIPE,
            stderr=asyncio.subprocess.PIPE,
        )

        # Create status and monitor task
        status = AppStatus(
            info=AppInfo(name=app_name, source_kind=SourceKind.INSTALLED),
            state=AppState.STARTING,
            error=None,
        )

        async def monitor_process() -> None:
            """Monitor the subprocess and update status."""
            assert self.current_app is not None
            assert process.stdout is not None
            assert process.stderr is not None

            # Update to RUNNING once process starts
            self.current_app.status.state = AppState.RUNNING
            self.logger.getChild("runner").info(f"App {app_name} is running")

            # Stream stdout
            async def log_stdout() -> None:
                assert process.stdout is not None
                async for line in process.stdout:
                    self.logger.getChild("runner").info(line.decode().rstrip())

            # Stream stderr (many libraries write INFO/WARNING to stderr)
            stderr_lines: list[str] = []

            async def log_stderr() -> None:
                assert process.stderr is not None
                async for line in process.stderr:
                    decoded = line.decode().rstrip()
                    stderr_lines.append(decoded)
                    self.logger.getChild("runner").info(decoded)

            # Run both streams concurrently
            await asyncio.gather(log_stdout(), log_stderr())

            # Wait for process to complete
            returncode = await process.wait()

            # Update status based on exit code
            if self.current_app is not None:
                if returncode == 0:
                    self.current_app.status.state = AppState.DONE
                    self.logger.getChild("runner").info(f"App {app_name} finished")
                else:
                    self.current_app.status.state = AppState.ERROR
                    error_msg = "\n".join(stderr_lines[-10:])  # Last 10 lines
                    self.current_app.status.error = (
                        f"Process exited with code {returncode}\n{error_msg}"
                    )
                    self.logger.getChild("runner").error(
                        f"App {app_name} exited with code {returncode}"
                    )

        monitor_task = asyncio.create_task(monitor_process())

        self.current_app = RunningApp(
            process=process,
            monitor_task=monitor_task,
            status=status,
        )

        return self.current_app.status

    async def stop_current_app(self, timeout: float | None = 5.0) -> None:
        """Stop the current app subprocess."""
        if not self.is_app_running():
            raise RuntimeError("No app is currently running")

        assert self.current_app is not None

        self.current_app.status.state = AppState.STOPPING
        self.logger.getChild("runner").info(
            f"Stopping app {self.current_app.status.info.name}"
        )

        # Terminate subprocess
        process = self.current_app.process
        if process.returncode is None:
            # Send SIGINT to trigger KeyboardInterrupt (cross-platform, handled by template)
            try:
                if os.name == 'posix':
                    # Unix/Linux/Mac: send SIGINT signal
                    os.kill(process.pid, signal.SIGINT)
                else:
                    # Windows: use CTRL_C_EVENT or fallback to terminate
                    process.terminate()

                # Wait for graceful shutdown
                await asyncio.wait_for(process.wait(), timeout=timeout)
                self.logger.getChild("runner").info("App stopped successfully")
            except asyncio.TimeoutError:
                # Force kill if timeout expires
                self.logger.getChild("runner").warning(
                    "App did not stop within timeout, forcing termination"
                )
                process.kill()
                await process.wait()

        # Cancel and wait for monitor task
        if not self.current_app.monitor_task.done():
            self.current_app.monitor_task.cancel()
            try:
                await self.current_app.monitor_task
            except asyncio.CancelledError:
                pass

        # Return robot to zero position after app stops
        try:
            from reachy_mini import ReachyMini
            from reachy_mini.reachy_mini import INIT_HEAD_POSE

            self.logger.getChild("runner").info("Returning robot to zero position")
            with ReachyMini() as reachy:
                reachy.goto_target(
                    head=INIT_HEAD_POSE,
                    antennas=[0.0, 0.0],
                    duration=1.0,
                )
        except Exception as e:
            self.logger.getChild("runner").warning(
                f"Could not return to zero position: {e}"
            )

        self.current_app = None

    async def restart_current_app(self) -> AppStatus:
        """Restart the current app."""
        if not self.is_app_running():
            raise RuntimeError("No app is currently running")

        assert self.current_app is not None

        app_info = self.current_app.status.info

        await self.stop_current_app()
        await self.start_app(app_info.name)

        return self.current_app.status

    async def current_app_status(self) -> Optional[AppStatus]:
        """Get the current status of the app."""
        if self.current_app is not None:
            return self.current_app.status
        return None

    # Apps management interface
    async def list_all_available_apps(self) -> list[AppInfo]:
        """List available apps (parallel async)."""
        results = await asyncio.gather(
            *[self.list_available_apps(kind) for kind in SourceKind]
        )
        return sum(results, [])

    async def list_available_apps(self, source: SourceKind) -> list[AppInfo]:
        """List available apps for given source kind."""
        if source == SourceKind.HF_SPACE:
            return await hf_space.list_all_apps()
        elif source == SourceKind.DASHBOARD_SELECTION:
            return await hf_space.list_available_apps()
        elif source == SourceKind.INSTALLED:
            return await local_common_venv.list_available_apps(
                wireless_version=self.wireless_version,
                desktop_app_daemon=self.desktop_app_daemon,
            )
        elif source == SourceKind.LOCAL:
            return []
        else:
            raise NotImplementedError(f"Unknown source kind: {source}")

    async def install_new_app(self, app: AppInfo, logger: logging.Logger) -> None:
        """Install a new app by name."""
        success = await local_common_venv.install_package(
            app,
            logger,
            wireless_version=self.wireless_version,
            desktop_app_daemon=self.desktop_app_daemon,
        )
        if success != 0:
            raise RuntimeError(f"Failed to install app '{app.name}'")

    async def remove_app(self, app_name: str, logger: logging.Logger) -> None:
        """Remove an installed app by name."""
        success = await local_common_venv.uninstall_package(
            app_name,
            logger,
            wireless_version=self.wireless_version,
            desktop_app_daemon=self.desktop_app_daemon,
        )
        if success != 0:
            raise RuntimeError(f"Failed to uninstall app '{app_name}'")<|MERGE_RESOLUTION|>--- conflicted
+++ resolved
@@ -77,20 +77,6 @@
         if self.is_app_running():
             raise RuntimeError("An app is already running")
 
-<<<<<<< HEAD
-        try:
-            app_cls = local_common_venv.load_app_from_venv(
-                app_name, self.wireless_version, self.desktop_app_daemon
-            )
-            app = app_cls(running_on_wireless=self.running_on_wireless)
-        except ValueError as e:
-            # Fallback to original method for backward compatibility
-            try:
-                (ep,) = entry_points(group="reachy_mini_apps", name=app_name)
-                app = ep.load()(running_on_wireless=self.running_on_wireless)
-            except ValueError:
-                raise RuntimeError(f"App '{app_name}' not found: {e}")
-=======
         # Get module name and Python path for subprocess execution
         module_name = local_common_venv.get_app_module(
             app_name, self.wireless_version, self.desktop_app_daemon
@@ -98,7 +84,6 @@
         python_path = local_common_venv.get_app_python(
             app_name, self.wireless_version, self.desktop_app_daemon
         )
->>>>>>> e298b375
 
         # Launch app as subprocess with unbuffered output
         self.logger.getChild("runner").info(f"Starting app {app_name}")
