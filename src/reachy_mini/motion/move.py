--- conflicted
+++ resolved
@@ -44,12 +44,9 @@
         reachy_mini: ReachyMini,
         repeat: int = 1,
         frequency: float = 100.0,
-<<<<<<< HEAD
         start_goto: bool = False,
         no_audio=False,
-=======
         is_relative: bool = False,
->>>>>>> 6e077db5
     ):
         """Play the move on the ReachyMini robot.
 
@@ -57,12 +54,9 @@
             reachy_mini: The ReachyMini instance to control.
             repeat: Number of times to repeat the move.
             frequency: Frequency of updates in Hz.
-<<<<<<< HEAD
             start_goto: Whether to interpolate to the starting position before playing the move.
             no_audio: Whether to disable audio playback.
-=======
             is_relative: If True, treat move as relative offsets.
->>>>>>> 6e077db5
 
         """
         timer = Event()
@@ -106,17 +100,17 @@
                 if t > self.duration:
                     break
 
-<<<<<<< HEAD
                 head, antennas, body_yaw, play_sound = self.evaluate(t)
 
                 if not no_audio and play_sound is not None:
                     reachy_mini.play_sound(play_sound)
 
-                reachy_mini.set_target(head=head, antennas=antennas, body_yaw=body_yaw)
-=======
-                head, antennas = self.evaluate(t)
-                reachy_mini.set_target(head=head, antennas=antennas, is_relative=is_relative)
->>>>>>> 6e077db5
+                reachy_mini.set_target(
+                    head=head,
+                    antennas=antennas,
+                    body_yaw=body_yaw,
+                    is_relative=is_relative,
+                )
 
                 end = time.time() - t0
                 loop_duration = end - t
