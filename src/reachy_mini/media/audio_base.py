"""Base classes for audio implementations.

The audio implementations support various backends and provide a unified
interface for audio input/output.
"""

import logging
import struct
from abc import ABC, abstractmethod
from enum import Enum
from typing import List, Optional

import numpy as np
import numpy.typing as npt
import usb


class AudioBackend(Enum):
    """Audio backends."""

    SOUNDDEVICE = "sounddevice"
    GSTREAMER = "gstreamer"


class AudioBase(ABC):
    """Abstract class for opening and managing audio devices."""

<<<<<<< HEAD
    TIMEOUT = 100000
    PARAMETERS = {
        "VERSION": (48, 0, 4, "ro", "uint8"),
        "AEC_AZIMUTH_VALUES": (33, 75, 16 + 1, "ro", "radians"),
        "DOA_VALUE": (20, 18, 4 + 1, "ro", "uint16"),
        "DOA_VALUE_RADIANS": (20, 19, 8 + 1, "ro", "radians"),
    }
=======
    SAMPLE_RATE = 16000  # respeaker samplerate
>>>>>>> 245cfbc8

    def __init__(self, backend: AudioBackend, log_level: str = "INFO") -> None:
        """Initialize the audio device."""
        self.logger = logging.getLogger(__name__)
        self.logger.setLevel(log_level)
        self.backend = backend
        self._respeaker = self._init_respeaker_usb()
        # name, resid, cmdid, length, type

    def __del__(self) -> None:
        """Destructor to ensure resources are released."""
        if self._respeaker:
            usb.util.dispose_resources(self._respeaker)

    @abstractmethod
    def start_recording(self) -> None:
        """Start recording audio."""
        pass

    @abstractmethod
    def get_audio_sample(self) -> Optional[bytes | npt.NDArray[np.float32]]:
        """Read audio data from the device. Returns the data or None if error."""
        pass

    @abstractmethod
    def stop_recording(self) -> None:
        """Close the audio device and release resources."""
        pass

    @abstractmethod
    def start_playing(self) -> None:
        """Start playing audio."""
        pass

    @abstractmethod
    def push_audio_sample(self, data: bytes) -> None:
        """Push audio data to the output device."""
        pass

    @abstractmethod
    def stop_playing(self) -> None:
        """Stop playing audio and release resources."""
        pass

    @abstractmethod
    def play_sound(self, sound_file: str) -> None:
        """Play a sound file.

        Args:
            sound_file (str): Path to the sound file to play.

        """
        pass

    def _init_respeaker_usb(self) -> Optional[usb.core.Device]:
        dev = usb.core.find(idVendor=0x2886, idProduct=0x001A)
        if not dev:
            return None

        return dev

    def _read_usb(self, name: str) -> Optional[List[int] | List[float]]:
        try:
            data = self.PARAMETERS[name]
        except KeyError:
            self.logger.error(f"Unknown parameter: {name}")
            return None

        if not self._respeaker:
            self.logger.warning("ReSpeaker device not found.")
            return None

        resid = data[0]
        cmdid = 0x80 | data[1]
        length = data[2]

        response = self._respeaker.ctrl_transfer(
            usb.util.CTRL_IN
            | usb.util.CTRL_TYPE_VENDOR
            | usb.util.CTRL_RECIPIENT_DEVICE,
            0,
            cmdid,
            resid,
            length,
            self.TIMEOUT,
        )

        self.logger.debug(f"Response for {name}: {response}")

        result: Optional[List[float] | List[int]] = None
        if data[4] == "uint8":
            result = response.tolist()
        elif data[4] == "radians":
            byte_data = response.tobytes()
            num_values = (data[2] - 1) / 4
            match_str = "<"
            for i in range(int(num_values)):
                match_str += "f"
            result = [
                float(x) for x in struct.unpack(match_str, byte_data[1 : data[2]])
            ]
        elif data[4] == "uint16":
            result = response.tolist()

        return result

    def get_DoA(self) -> tuple[float, bool] | None:
        """Get the Direction of Arrival (DoA) value from the ReSpeaker device.

        0° is left, 90° is front/back, 180° is right

        Returns:
            tuple: A tuple containing the DoA value as an integer and the speech detection, or None if the device is not found.

        """
        if not self._respeaker:
            self.logger.warning("ReSpeaker device not found.")
            return None
        result = self._read_usb("DOA_VALUE_RADIANS")
        if result is None:
            return None
        return float(result[0]), bool(result[1])<|MERGE_RESOLUTION|>--- conflicted
+++ resolved
@@ -25,7 +25,7 @@
 class AudioBase(ABC):
     """Abstract class for opening and managing audio devices."""
 
-<<<<<<< HEAD
+    SAMPLE_RATE = 16000  # respeaker samplerate
     TIMEOUT = 100000
     PARAMETERS = {
         "VERSION": (48, 0, 4, "ro", "uint8"),
@@ -33,9 +33,6 @@
         "DOA_VALUE": (20, 18, 4 + 1, "ro", "uint16"),
         "DOA_VALUE_RADIANS": (20, 19, 8 + 1, "ro", "radians"),
     }
-=======
-    SAMPLE_RATE = 16000  # respeaker samplerate
->>>>>>> 245cfbc8
 
     def __init__(self, backend: AudioBackend, log_level: str = "INFO") -> None:
         """Initialize the audio device."""
