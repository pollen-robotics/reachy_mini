"""Base classes for audio implementations.

The audio implementations support various backends and provide a unified
interface for audio input/output.
"""

import logging
import struct
from abc import ABC, abstractmethod
from enum import Enum
from typing import Optional

import numpy as np
import numpy.typing as npt

import numpy as np
import usb


class AudioBackend(Enum):
    """Audio backends."""

    SOUNDDEVICE = "sounddevice"
    GSTREAMER = "gstreamer"


class AudioBase(ABC):
    """Abstract class for opening and managing audio devices."""

    TIMEOUT = 100000
    PARAMETERS = {
        "VERSION": (48, 0, 4, "ro", "uint8"),
        "AEC_AZIMUTH_VALUES": (33, 75, 16 + 1, "ro", "radians"),
        "DOA_VALUE": (20, 18, 4 + 1, "ro", "uint16"),
    }

    def __init__(self, backend: AudioBackend, log_level: str = "INFO") -> None:
        """Initialize the audio device."""
        self.logger = logging.getLogger(__name__)
        self.logger.setLevel(log_level)
        self.backend = backend
        self._respeaker = self._init_respeaker_usb()
        # name, resid, cmdid, length, type

    def __del__(self):
        """Destructor to ensure resources are released."""
        if self._respeaker:
            usb.util.dispose_resources(self._respeaker)

    @abstractmethod
    def start_recording(self) -> None:
        """Start recording audio."""
        pass

    @abstractmethod
    def get_audio_sample(self) -> Optional[bytes | npt.NDArray[np.float32]]:
        """Read audio data from the device. Returns the data or None if error."""
        pass

    @abstractmethod
    def get_audio_samplerate(self) -> int:
        """Return the samplerate of the audio device."""
        pass

    @abstractmethod
    def stop_recording(self) -> None:
        """Close the audio device and release resources."""
        pass

    @abstractmethod
    def start_playing(self) -> None:
        """Start playing audio."""
        pass

    @abstractmethod
    def push_audio_sample(self, data: bytes) -> None:
        """Push audio data to the output device."""
        pass

    @abstractmethod
    def stop_playing(self) -> None:
        """Stop playing audio and release resources."""
        pass

<<<<<<< HEAD
    def _init_respeaker_usb(self):
        dev = usb.core.find(idVendor=0x2886, idProduct=0x001A)
        if not dev:
            return None
        return dev

    def _read_usb(self, name):
        try:
            data = self.PARAMETERS[name]
        except KeyError:
            self.logger.error(f"Unknown parameter: {name}")
            return

        resid = data[0]
        cmdid = 0x80 | data[1]
        length = data[2]

        response = self._respeaker.ctrl_transfer(
            usb.util.CTRL_IN
            | usb.util.CTRL_TYPE_VENDOR
            | usb.util.CTRL_RECIPIENT_DEVICE,
            0,
            cmdid,
            resid,
            length,
            self.TIMEOUT,
        )

        self.logger.debug(f"Response for {name}: {response}")

        if data[4] == "uint8":
            result = response.tolist()
        elif data[4] == "radians":
            byte_data = response.tobytes()
            float1, float2, float3, float4 = struct.unpack("<ffff", byte_data[1:17])
            result = [
                np.rad2deg(float1),
                np.rad2deg(float2),
                np.rad2deg(float3),
                np.rad2deg(float4),
            ]
        elif data[4] == "uint16":
            result = response.tolist()

        return result

    def get_DoA(self) -> tuple[int, bool] | None:
        """Get the Direction of Arrival (DoA) value from the ReSpeaker device.

        0° is left, 90° is front/back, 180° is right

        Returns:
            tuple: A tuple containing the DoA value as an integer and the speech detection, or None if the device is not found.

        """
        if not self._respeaker:
            self.logger.warning("ReSpeaker device not found.")
            return None
        result = self._read_usb("DOA_VALUE")
        return result[1], bool(result[3])
=======
    @abstractmethod
    def play_sound(self, sound_file: str) -> None:
        """Play a sound file.

        Args:
            sound_file (str): Path to the sound file to play.

        """
        pass
>>>>>>> 4ff773c7
<|MERGE_RESOLUTION|>--- conflicted
+++ resolved
@@ -12,9 +12,6 @@
 
 import numpy as np
 import numpy.typing as npt
-
-import numpy as np
-import usb
 
 
 class AudioBackend(Enum):
@@ -82,68 +79,6 @@
         """Stop playing audio and release resources."""
         pass
 
-<<<<<<< HEAD
-    def _init_respeaker_usb(self):
-        dev = usb.core.find(idVendor=0x2886, idProduct=0x001A)
-        if not dev:
-            return None
-        return dev
-
-    def _read_usb(self, name):
-        try:
-            data = self.PARAMETERS[name]
-        except KeyError:
-            self.logger.error(f"Unknown parameter: {name}")
-            return
-
-        resid = data[0]
-        cmdid = 0x80 | data[1]
-        length = data[2]
-
-        response = self._respeaker.ctrl_transfer(
-            usb.util.CTRL_IN
-            | usb.util.CTRL_TYPE_VENDOR
-            | usb.util.CTRL_RECIPIENT_DEVICE,
-            0,
-            cmdid,
-            resid,
-            length,
-            self.TIMEOUT,
-        )
-
-        self.logger.debug(f"Response for {name}: {response}")
-
-        if data[4] == "uint8":
-            result = response.tolist()
-        elif data[4] == "radians":
-            byte_data = response.tobytes()
-            float1, float2, float3, float4 = struct.unpack("<ffff", byte_data[1:17])
-            result = [
-                np.rad2deg(float1),
-                np.rad2deg(float2),
-                np.rad2deg(float3),
-                np.rad2deg(float4),
-            ]
-        elif data[4] == "uint16":
-            result = response.tolist()
-
-        return result
-
-    def get_DoA(self) -> tuple[int, bool] | None:
-        """Get the Direction of Arrival (DoA) value from the ReSpeaker device.
-
-        0° is left, 90° is front/back, 180° is right
-
-        Returns:
-            tuple: A tuple containing the DoA value as an integer and the speech detection, or None if the device is not found.
-
-        """
-        if not self._respeaker:
-            self.logger.warning("ReSpeaker device not found.")
-            return None
-        result = self._read_usb("DOA_VALUE")
-        return result[1], bool(result[3])
-=======
     @abstractmethod
     def play_sound(self, sound_file: str) -> None:
         """Play a sound file.
@@ -152,5 +87,4 @@
             sound_file (str): Path to the sound file to play.
 
         """
-        pass
->>>>>>> 4ff773c7
+        pass