--- conflicted
+++ resolved
@@ -7,12 +7,7 @@
 from threading import Thread
 from typing import Optional
 
-import numpy as np
-import numpy.typing as npt
-
 from reachy_mini.media.camera_constants import CameraResolution
-
-from .camera_base import CameraBackend, CameraBase
 
 try:
     import gi
@@ -28,11 +23,8 @@
 
 from gi.repository import GLib, Gst, GstApp  # noqa: E402
 
-<<<<<<< HEAD
 from .camera_base import CameraBase  # noqa: E402
 
-=======
->>>>>>> c2f63f03
 
 class GStreamerCamera(CameraBase):
     """Camera implementation using GStreamer."""
