--- conflicted
+++ resolved
@@ -43,13 +43,7 @@
         return (self._resolution.value[0], self._resolution.value[1])
 
     @abstractmethod
-<<<<<<< HEAD
     def open(self) -> None:
-=======
-    def open(
-        self,
-    ):
->>>>>>> ba10625d
         """Open the camera."""
         pass
 
