--- conflicted
+++ resolved
@@ -24,22 +24,12 @@
         resolution: CameraResolution = CameraResolution.R1280x720,
     ) -> None:
         """Initialize the OpenCV camera."""
-<<<<<<< HEAD
-        super().__init__(backend=CameraBackend.OPENCV, log_level=log_level)
+        super().__init__(
+            backend=CameraBackend.OPENCV, log_level=log_level, resolution=resolution
+        )
         self.cap: Optional[cv2.VideoCapture] = None
 
     def open(self, udp_camera: Optional[str] = None) -> None:
-=======
-        super().__init__(
-            backend=CameraBackend.OPENCV, log_level=log_level, resolution=resolution
-        )
-        self.cap = None
-
-    def open(
-        self,
-        udp_camera: str = None,
-    ):
->>>>>>> ba10625d
         """Open the camera using OpenCV VideoCapture."""
         if udp_camera:
             self.cap = cv2.VideoCapture(udp_camera)
@@ -50,7 +40,7 @@
             self.cap.set(cv2.CAP_PROP_FRAME_WIDTH, self.resolution[0])
             self.cap.set(cv2.CAP_PROP_FRAME_HEIGHT, self.resolution[1])
 
-        if self.cap is None or not self.cap.isOpened():
+        if not self.cap.isOpened():
             raise RuntimeError("Failed to open camera")
 
     def read(self) -> Optional[bytes | npt.NDArray[np.uint8]]:
