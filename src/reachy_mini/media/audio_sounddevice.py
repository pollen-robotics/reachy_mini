--- conflicted
+++ resolved
@@ -41,10 +41,7 @@
         """Open the audio input stream, using ReSpeaker card if available."""
         self.stream = sd.InputStream(
             device=self._input_device_id,
-<<<<<<< HEAD
             callback=self._input_callback,
-=======
->>>>>>> 8d7cde20
             samplerate=self.get_input_audio_samplerate(),
             callback=self._callback,
         )
@@ -65,11 +62,7 @@
         if status:
             self.logger.warning(f"SoundDevice status: {status}")
 
-<<<<<<< HEAD
-        self._input_buffer.append(indata.copy())
-=======
-        self._buffer.append(indata[:, :MAX_INPUT_CHANNELS]) # Sounddevice callbacks always use 2D arrays. The slicing handles the reshaping and copying of the data.
->>>>>>> 8d7cde20
+        self._input_buffer.append(indata[:, :MAX_INPUT_CHANNELS].copy()) # Sounddevice callbacks always use 2D arrays. The slicing handles the reshaping and copying of the data.
 
     def get_audio_sample(self) -> Optional[npt.NDArray[np.float32]]:
         """Read audio data from the buffer. Returns numpy array or None if empty."""
@@ -116,14 +109,10 @@
     def push_audio_sample(self, data: npt.NDArray[np.float32]) -> None:
         """Push audio data to the output device."""
         if self._output_stream is not None:
-<<<<<<< HEAD
             if data.ndim > 1:  # convert to mono
                 data = np.mean(data, axis=1)
             with self._output_lock:
                 self._output_buffer.append(data.copy())
-=======
-            self._output_stream.write(np.ascontiguousarray(data))
->>>>>>> 8d7cde20
         else:
             self.logger.warning(
                 "Output stream is not open. Call start_playing() first."
@@ -137,12 +126,9 @@
         self._output_stream = sd.OutputStream(
             samplerate=self.get_output_audio_samplerate(),
             device=self._output_device_id,
-<<<<<<< HEAD
             channels=1,
             callback=self._output_callback,
             blocksize=self.frames_per_buffer,
-=======
->>>>>>> 8d7cde20
         )
         if self._output_stream is None:
             raise RuntimeError("Failed to open SoundDevice audio output stream.")
