--- conflicted
+++ resolved
@@ -1,12 +1,9 @@
 """Audio implementation using sounddevice backend."""
 
 import os
-<<<<<<< HEAD
-from typing import List, Optional
-=======
 import threading
 import time
->>>>>>> 6e085f4b
+from typing import List, Optional
 
 import librosa
 import numpy as np
