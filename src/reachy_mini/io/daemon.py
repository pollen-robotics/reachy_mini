--- conflicted
+++ resolved
@@ -3,11 +3,9 @@
 import time
 from threading import Thread
 
-<<<<<<< HEAD
 import serial.tools.list_ports
 
-=======
->>>>>>> 5f6f8398
+
 from reachy_mini import MujocoBackend, ReachyMini, RobotBackend
 from reachy_mini.io import Server
 from reachy_mini.utils import find_arduino_nano_ch340g
@@ -44,7 +42,6 @@
         if sim:
             self.backend = MujocoBackend(scene=scene)
         else:
-<<<<<<< HEAD
             if serialport == "auto":
                 print("Searching for Reachy Mini serial port...")
                 ports = find_serial_port()
@@ -63,13 +60,9 @@
                     )
 
                 serialport = ports[0]
-
-            self.backend = RobotBackend(serialport=serialport)
-=======
             self.backend = RobotBackend(
                 serialport=serialport, led_ring_port=led_ring_port
             )
->>>>>>> 5f6f8398
 
         self.wake_up_on_start = wake_up_on_start
         self.goto_sleep_on_stop = goto_sleep_on_stop
@@ -87,7 +80,6 @@
         ok = True
 
         if self.wake_up_on_start:
-<<<<<<< HEAD
             try:
                 print("Waking up Reachy Mini...")
                 with ReachyMini() as mini:
@@ -126,24 +118,7 @@
                 print(f"Error while putting Reachy Mini to sleep: {e}")
             except KeyboardInterrupt:
                 pass
-=======
-            print("Waking up Reachy Mini...")
-            with ReachyMini() as mini:
-                mini.set_torque(on=True)
-                # time.sleep(3)  # Allow some time for the motors to wake up
-                mini.wake_up()
 
-        try:
-            while True:
-                time.sleep(1)  # Keep the daemon running
-        except KeyboardInterrupt:
-            print("Daemon interrupted by user.")
-
-        if self.goto_sleep_on_stop:
-            print("Putting Reachy Mini to sleep...")
-            with ReachyMini() as mini:
-                mini.goto_sleep()
->>>>>>> 5f6f8398
 
         self.backend.should_stop.set()
         backend_run_thread.join()
@@ -188,20 +163,19 @@
         help="Restrict the server to localhost only (default: True).",
     )
     parser.add_argument(
-<<<<<<< HEAD
         "--no-localhost-only",
         action="store_false",
         dest="localhost_only",
         help="Allow the server to listen on all interfaces (default: False).",
     )
-=======
+    parser.add_argument(
+
         "--led-ring-port",
         type=str,
         default=None,
         help="Serial port for the NeoPixel ring (default: None, auto-detect).",
     )
 
->>>>>>> 5f6f8398
     args = parser.parse_args()
 
     d = Daemon(
