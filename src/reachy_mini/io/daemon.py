--- conflicted
+++ resolved
@@ -13,13 +13,10 @@
 
 import serial.tools.list_ports
 
-<<<<<<< HEAD
-from reachy_mini import MujocoBackend, ReachyMini, Rerun, RobotBackend
-=======
 from reachy_mini import ReachyMini
->>>>>>> 16015797
 from reachy_mini.io import Server
 from reachy_mini.mujoco_backend import MujocoBackend, MujocoBackendStatus
+from reachy_mini.rerun import Rerun
 from reachy_mini.robot_backend import RobotBackend, RobotBackendStatus
 
 
@@ -49,6 +46,7 @@
         scene: str = "empty",
         localhost_only: bool = True,
         wake_up_on_start: bool = True,
+        rerun: bool = False,
     ) -> "DaemonState":
         """Start the Reachy Mini daemon.
 
@@ -58,6 +56,7 @@
             scene (str): Name of the scene to load in simulation mode ("empty" or "minimal"). Defaults to "empty".
             localhost_only (bool): If True, restrict the server to localhost only clients. Defaults to True.
             wake_up_on_start (bool): If True, wake up Reachy Mini on start. Defaults to True.
+            rerun (bool): If True, enable Rerun logging. Defaults to False.
 
         Returns:
             DaemonState: The current state of the daemon after attempting to start it.
@@ -90,11 +89,19 @@
             self._status.error = str(e)
             raise e
 
+        self.rerun = None
+
         self.server = Server(self.backend, localhost_only=localhost_only)
         self.server.start()
 
         self.backend_run_thread = Thread(target=self.backend.wrapped_run)
         self.backend_run_thread.start()
+
+        if rerun:
+            self.rerun = Rerun(
+                self.backend, app_id="reachy_mini_daemon", spawn=True, video=not sim
+            )
+            self.rerun.start()
 
         if not self.backend.ready.wait(timeout=2.0):
             self.logger.error(
@@ -162,6 +169,10 @@
                 except KeyboardInterrupt:
                     self.logger.warning("Sleep interrupted by user.")
                     self._status.state = DaemonState.STOPPING
+
+            if self.rerun:
+                print("Stoppping Rerun logging...")
+                self.rerun.stop()
 
             self.backend.should_stop.set()
             self.backend_run_thread.join(timeout=5.0)
@@ -274,7 +285,6 @@
         localhost_only: bool = True,
         wake_up_on_start: bool = True,
         goto_sleep_on_stop: bool = True,
-        # urdf: str = "reachy_mini.urdf",
         rerun: bool = False,
     ):
         """Run the Reachy Mini daemon indefinitely.
@@ -288,6 +298,7 @@
             localhost_only (bool): If True, restrict the server to localhost only clients. Defaults to True.
             wake_up_on_start (bool): If True, wake up Reachy Mini on start. Defaults to True.
             goto_sleep_on_stop (bool): If True, put Reachy Mini to sleep on stop. Defaults to True
+            rerun (bool): If True, enable Rerun logging. Defaults to False.
 
         """
         self.start(
@@ -296,6 +307,7 @@
             scene=scene,
             localhost_only=localhost_only,
             wake_up_on_start=wake_up_on_start,
+            rerun=rerun,
         )
 
         if self._status.state == DaemonState.RUNNING:
@@ -338,44 +350,11 @@
                 serialport = ports[0]
                 self.logger.info(f"Found Reachy Mini serial port: {serialport}")
 
-<<<<<<< HEAD
-            self.backend = RobotBackend(serialport=serialport)
-
-        self.wake_up_on_start = wake_up_on_start
-        self.goto_sleep_on_stop = goto_sleep_on_stop
-
-        self.rerun = None
-        if rerun:
-            self.rerun = Rerun(
-                self.backend, app_id="reachy_mini_daemon", spawn=True, video=not sim
-            )
-
-        self.server = Server(self.backend, localhost_only=localhost_only)
-        self.server.start()
-
-    def run(self):
-        """Run the daemon."""
-=======
             return RobotBackend(serialport=serialport, log_level=self.log_level)
->>>>>>> 16015797
-
-
-<<<<<<< HEAD
-        if self.rerun:
-            print("Starting Rerun logging...")
-            self.rerun.start()
-
-        if not self.backend.ready.wait(timeout=2.0):
-            print("Backend is not ready after 2 seconds. Stopping daemon.")
-            if backend_run_thread.is_alive():
-                self.backend.should_stop.set()
-                backend_run_thread.join(timeout=1.0)
-            self.server.stop()
-            return
-=======
+
+
 class DaemonState(Enum):
     """Enum representing the state of the Reachy Mini daemon."""
->>>>>>> 16015797
 
     NOT_INITIALIZED = "not_initialized"
     STARTING = "starting"
@@ -395,20 +374,8 @@
     error: Optional[str] = None
 
 
-<<<<<<< HEAD
-        if self.rerun:
-            print("Stoppping Rerun logging...")
-            self.rerun.stop()
-
-        self.backend.should_stop.set()
-        backend_run_thread.join()
-
-        self.server.stop()
-        print("Daemon stopped.")
-=======
 def find_serial_port(vid: str = "1a86", pid: str = "55d3") -> list[str]:
     """Find the serial port for Reachy Mini based on VID and PID.
->>>>>>> 16015797
 
     Args:
         vid (str): Vendor ID of the device. (eg. "1a86").
@@ -458,16 +425,6 @@
         dest="localhost_only",
         help="Allow the server to listen on all interfaces (default: False).",
     )
-<<<<<<< HEAD
-    # parser.add_argument("--urdf", type=str, required=False, help="reachy_mini.urdf")
-    parser.add_argument(
-        "--rerun",
-        action="store_true",
-        default=False,
-        help="Enable Rerun logging (default: False).",
-    )
-
-=======
     parser.add_argument(
         "--log-level",
         type=str,
@@ -475,7 +432,12 @@
         choices=["DEBUG", "INFO", "WARNING", "ERROR", "CRITICAL"],
         help="Set the logging level (default: INFO).",
     )
->>>>>>> 16015797
+    parser.add_argument(
+        "--rerun",
+        action="store_true",
+        default=False,
+        help="Enable Rerun logging (default: False).",
+    )
     args = parser.parse_args()
 
     logging.basicConfig(
@@ -488,7 +450,6 @@
         serialport=args.serialport,
         scene=args.scene,
         localhost_only=args.localhost_only,
-        # urdf=args.urdf,
         rerun=args.rerun,
     )
 
