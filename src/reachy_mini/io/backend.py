--- conflicted
+++ resolved
@@ -41,11 +41,6 @@
         raise NotImplementedError("This method should be overridden by subclasses.")
 
     def get_antenna_joint_positions(self) -> List[float]:
-<<<<<<< HEAD
-        """
-        Returns antenna joints positions
-        This method is a placeholder and should be overridden by subclasses.
-        """
         raise NotImplementedError("This method should be overridden by subclasses.")
 
     def get_status(self):
@@ -53,6 +48,4 @@
         Returns backend statistics.
         This method is a placeholder and should be overridden by subclasses.
         """
-=======
->>>>>>> 2704798e
         raise NotImplementedError("This method should be overridden by subclasses.")