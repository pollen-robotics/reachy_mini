--- conflicted
+++ resolved
@@ -45,7 +45,6 @@
             "reachy_mini/joint_positions",
             self._handle_joint_positions,
         )
-<<<<<<< HEAD
 
         self.joint_current_sub = self.session.declare_subscriber(
             "reachy_mini/joint_current",
@@ -62,12 +61,10 @@
             self._handle_head_pose,
         )
 
-=======
         self.recording_sub = self.session.declare_subscriber(
             "reachy_mini/recorded_data",
             self._handle_recorded_data,
         )
->>>>>>> ff63b4f2
         self._last_head_joint_positions = None
         self._last_antennas_joint_positions = None
         self._last_head_joint_current = None
