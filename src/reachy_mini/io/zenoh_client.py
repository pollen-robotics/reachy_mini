--- conflicted
+++ resolved
@@ -23,40 +23,27 @@
 class ZenohClient(AbstractClient):
     """Zenoh client for Reachy Mini."""
 
-<<<<<<< HEAD
     def __init__(self, prefix: str, localhost_only: bool = True):
-        """Initialize the Zenoh client."""
-        self.prefix = prefix
-
-=======
-    def __init__(self, localhost_only: bool = True):
         """Initialize the Zenoh client.
 
         Args:
+            prefix: The Zenoh prefix to use for communication (used to identify multiple robots).
             localhost_only: If True, connect to localhost only
 
         """
->>>>>>> 07e9f7fb
         if localhost_only:
+            c = zenoh.Config.from_json5(
+                json.dumps(
+                    {"mode": "client", "connect": {"endpoints": ["tcp/localhost:7447"]}}
+                )
+            )
+        else:
+            # TODO use the name of the robot for multiple robots support
             c = zenoh.Config.from_json5(
                 json.dumps(
                     {
                         "mode": "client",
-                        "connect": {
-                            "endpoints": ["tcp/localhost:7447"]
-                        }
-                    }
-                )
-            )
-        else:
-            # TODO use the name of the robot for multiple robots support 
-            c = zenoh.Config.from_json5(
-                json.dumps(
-                    {
-                        "mode": "client",
-                        "connect": {
-                            "endpoints": ["tcp/reachy-mini.local:7447"]
-                        }
+                        "connect": {"endpoints": ["tcp/reachy-mini.local:7447"]},
                     }
                 )
             )
