--- conflicted
+++ resolved
@@ -44,19 +44,11 @@
             "reachy_mini/joint_positions",
             self._handle_joint_positions,
         )
-        self.pose_sub = self.session.declare_subscriber(
-            "reachy_mini/head_pose",
-            self._handle_head_pose,
-        )
         self._last_head_joint_positions = None
         self._last_antennas_joint_positions = None
-<<<<<<< HEAD
-        self._last_head_pose = None
-=======
         self._last_head_joint_current = None
         self._last_head_operation_mode = None
-        self.keep_alive_event = threading.Event()
->>>>>>> e96b6bc9
+        self._last_head_pose = None
 
     def wait_for_connection(self, timeout: float = 5.0):
         """Wait for the client to connect to the server.
@@ -111,19 +103,6 @@
             self._last_antennas_joint_positions.copy(),
         )
 
-<<<<<<< HEAD
-    def _handle_head_pose(self, sample):
-        """Handle incoming head pose."""
-        if sample.payload:
-            pose = json.loads(sample.payload.to_string())
-            self._last_head_pose = np.array(pose.get("head_pose")).reshape(4, 4)
-            self.keep_alive_event.set()
-
-    def get_current_head_pose(self) -> np.ndarray:
-        """Get the current head pose."""
-        assert self._last_head_pose is not None, "No head pose received yet."
-        return self._last_head_pose.copy()
-=======
     def _handle_joint_current(self, sample):
         """Handle incoming joint current."""
         if sample.payload:
@@ -137,4 +116,15 @@
             mode = json.loads(sample.payload.to_string())
             self._last_head_operation_mode = mode.get("head_operation_mode")
             self.keep_alive_event.set()
->>>>>>> e96b6bc9
+
+    def _handle_head_pose(self, sample):
+        """Handle incoming head pose."""
+        if sample.payload:
+            pose = json.loads(sample.payload.to_string())
+            self._last_head_pose = np.array(pose.get("head_pose")).reshape(4, 4)
+            self.keep_alive_event.set()
+
+    def get_current_head_pose(self) -> np.ndarray:
+        """Get the current head pose."""
+        assert self._last_head_pose is not None, "No head pose received yet."
+        return self._last_head_pose.copy()