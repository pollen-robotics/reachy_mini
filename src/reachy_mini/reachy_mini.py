--- conflicted
+++ resolved
@@ -142,10 +142,6 @@
 
         Raises:
             ValueError: If neither head nor antennas are provided, or if the shape of head is not (4, 4), or if antennas is not a 1D array with two elements.
-<<<<<<< HEAD
-=======
-
->>>>>>> 40b6d04c
         """
         if head is None and antennas is None:
             raise ValueError("At least one of head or antennas must be provided.")
