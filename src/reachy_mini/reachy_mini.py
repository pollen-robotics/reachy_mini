--- conflicted
+++ resolved
@@ -12,7 +12,6 @@
 from typing import List, Optional, Union
 
 os.environ["PYGAME_HIDE_SUPPORT_PROMPT"] = "hide"
-
 
 from importlib.resources import files
 
@@ -148,27 +147,13 @@
                 raise ValueError(
                     f"Head pose must be a 4x4 matrix, got shape {head.shape}."
                 )
-<<<<<<< HEAD
-=======
-            head_joint_positions = self.head_kinematics.ik(
-                head, check_collision=check_collision
-            )
-
-            # This means that a collision was detected
-            if head_joint_positions is None:
-                raise ValueError(
-                    f"The target head pose is not reachable (head pose: {head}). Check the kinematics or the collision detection."
-                )
-        else:
-            head_joint_positions = None
->>>>>>> e96b6bc9
 
         if antennas is not None:
             if not len(antennas) == 2:
                 raise ValueError(
                     "Antennas must be a list or 1D np array with two elements."
                 )
-
+	#todo check collision
         self._set_joint_positions(None, list(antennas))
         self._set_head_pose(head)
         self._last_head_pose = head
@@ -214,10 +199,7 @@
 
         target_head_pose = cur_head_pose if head is None else head
 
-        if target_head_pose is None:
-            raise ValueError(
-                f"The target head pose is not reachable (head pose: {target_head_pose}). Check the kinematics or the collision detection."
-            )
+	#todo check colllision
 
         start_antennas = np.array(cur_antennas_joints)
         target_antennas = start_antennas if antennas is None else np.array(antennas)
@@ -241,6 +223,15 @@
             )
 
             time.sleep(0.01)
+
+    def set_torque(self, on: bool):
+        """Set the torque state of the motors.
+
+        Args:
+            on (bool): If True, enables torque; if False, disables it.
+
+        """
+        self.client.send_command(json.dumps({"torque": on}))
 
     def wake_up(self) -> None:
         """Wake up the robot - go to the initial head position and play the wake up emote and sound."""
@@ -518,7 +509,6 @@
 
         self.client.send_command(json.dumps(cmd))
 
-<<<<<<< HEAD
     def _set_head_pose(self, pose: np.ndarray) -> None:
         """Set the head pose to a specific 4x4 matrix.
 
@@ -540,7 +530,7 @@
             raise ValueError("Pose must be provided as a 4x4 matrix.")
 
         self.client.send_command(json.dumps(cmd))
-=======
+
     def _set_head_operation_mode(self, mode: int) -> None:
         """Set the operation mode for the head motors.
 
@@ -625,5 +615,4 @@
         # Convert the torque from Nm to mA
         current = gravity_torque * from_Nm_to_mA / correction_factor
         # Set the head joint current
-        self._set_head_joint_current(current)
->>>>>>> e96b6bc9
+        self._set_head_joint_current(current)