"""Reachy Mini class for controlling a simulated or real Reachy Mini robot.

This class provides methods to control the head and antennas of the Reachy Mini robot,
set their target positions, and perform various behaviors such as waking up and going to sleep.

It also includes methods for multimedia interactions like playing sounds and looking at specific points in the image frame or world coordinates.
"""

import json
import os
import time
from typing import List, Optional, Union

os.environ["PYGAME_HIDE_SUPPORT_PROMPT"] = "hide"

from importlib.resources import files

import cv2
import numpy as np
import pygame
from scipy.spatial.transform import Rotation as R

import reachy_mini
from reachy_mini.daemon.utils import daemon_check
from reachy_mini.io import Client
from reachy_mini.utils.interpolation import (
    linear_pose_interpolation,
    minimum_jerk,
    time_trajectory,
)

try:
    pygame.mixer.init()
except pygame.error as e:
    print(f"Failed to initialize pygame mixer: {e}")
    pygame.mixer = None

# Behavior definitions
INIT_HEAD_POSE = np.eye(4)

SLEEP_HEAD_JOINT_POSITIONS = [
    0,
    -0.9848156658225817,
    1.2624661884298831,
    -0.24390294527381684,
    0.20555342557667577,
    -1.2363885150358267,
    1.0032234352772091,
]


SLEEP_ANTENNAS_JOINT_POSITIONS = [3.05, -3.05]
SLEEP_HEAD_POSE = np.array(
    [
        [0.911, 0.004, 0.413, -0.021],
        [-0.004, 1.0, -0.001, 0.001],
        [-0.413, -0.001, 0.911, -0.044],
        [0.0, 0.0, 0.0, 1.0],
    ]
)

IMAGE_SIZE = (1280, 720)  # Width, Height in pixels


class ReachyMini:
    """Reachy Mini class for controlling a simulated or real Reachy Mini robot.

    Args:
        localhost_only (bool): If True, will only connect to localhost daemons, defaults to True.
        spawn_daemon (bool): If True, will spawn a daemon to control the robot, defaults to False.
        use_sim (bool): If True and spawn_daemon is True, will spawn a simulated robot, defaults to True.

    """

    assets_root_path: str = str(files(reachy_mini).joinpath("assets/"))

    def __init__(
        self,
        localhost_only: bool = True,
        spawn_daemon: bool = False,
        use_sim: bool = True,
        timeout: float = 5.0,
        automatic_body_yaw: bool = False,
    ) -> None:
        """Initialize the Reachy Mini robot.

        Args:
            localhost_only (bool): If True, will only connect to localhost daemons, defaults to True.
            spawn_daemon (bool): If True, will spawn a daemon to control the robot, defaults to False.
            use_sim (bool): If True and spawn_daemon is True, will spawn a simulated robot, defaults to True.
            timeout (float): Timeout for the client connection, defaults to 5.0 seconds.
            automatic_body_yaw (bool): If True, the body yaw will be used to compute the IK and FK. Default is False.

        It will try to connect to the daemon, and if it fails, it will raise an exception.

        """
        daemon_check(spawn_daemon, use_sim)
        self.client = Client(localhost_only)
        self.client.wait_for_connection(timeout=timeout)
        self._last_head_pose = None

<<<<<<< HEAD
=======
        self.head_kinematics = PlacoKinematics(
            self.urdf_root_path, automatic_body_yaw=automatic_body_yaw
        )

>>>>>>> 45f616bb
        self.K = np.array(
            [[550.3564, 0.0, 638.0112], [0.0, 549.1653, 364.589], [0.0, 0.0, 1.0]]
        )
        self.D = np.array([-0.0694, 0.1565, -0.0004, 0.0003, -0.0983])

        self.T_head_cam = np.eye(4)
        self.T_head_cam[:3, 3][:] = [0.0437, 0, 0.0512]
        self.T_head_cam[:3, :3] = np.array(
            [
                [0, 0, 1],
                [-1, 0, 0],
                [0, -1, 0],
            ]
        )

    def __enter__(self) -> "ReachyMini":
        """Context manager entry point for Reachy Mini."""
        return self

    def __exit__(self, exc_type, exc_value, traceback) -> None:
        """Context manager exit point for Reachy Mini."""
        self.client.disconnect()

    def set_target(
        self,
        head: Optional[np.ndarray] = None,  # 4x4 pose matrix
        antennas: Optional[
            Union[np.ndarray, List[float]]
        ] = None,  # [left_angle, right_angle] (in rads)
        body_yaw: Optional[float] = 0.0,  # Body yaw angle in radians
        check_collision: bool = False,  # Check for collisions before setting the position
    ) -> None:
        """Set the target pose of the head and/or the target position of the antennas.

        Args:
            head (Optional[np.ndarray]): 4x4 pose matrix representing the head pose.
            antennas (Optional[Union[np.ndarray, List[float]]]): 1D array with two elements representing the angles of the antennas in radians.
            body_yaw (Optional[float]): Body yaw angle in radians.
            check_collision (bool): If True, checks for collisions before setting the position. Beware that this will slow down the IK computation (~1ms).

        Raises:
            ValueError: If neither head nor antennas are provided, or if the shape of head is not (4, 4), or if antennas is not a 1D array with two elements.

        """
        if head is None and antennas is None:
            raise ValueError("At least one of head or antennas must be provided.")

        if head is not None:
            if not head.shape == (4, 4):
                raise ValueError(
                    f"Head pose must be a 4x4 matrix, got shape {head.shape}."
                )
<<<<<<< HEAD
=======
            head_joint_positions = self.head_kinematics.ik(
                head, body_yaw=body_yaw, check_collision=check_collision
            )

            # This means that a collision was detected
            if head_joint_positions is None:
                raise ValueError(
                    f"The target head pose is not reachable (head pose: {head}). Check the kinematics or the collision detection."
                )
        else:
            head_joint_positions = None
>>>>>>> 45f616bb

        if antennas is not None:
            if not len(antennas) == 2:
                raise ValueError(
                    "Antennas must be a list or 1D np array with two elements."
                )
        self._set_check_collision(check_collision)
        self._set_joint_positions(None, list(antennas))
        self._set_head_pose(head)
        self._last_head_pose = head

    def goto_target(
        self,
        head: Optional[np.ndarray] = None,  # 4x4 pose matrix
        antennas: Optional[
            Union[np.ndarray, List[float]]
        ] = None,  # [left_angle, right_angle] (in rads)
        duration: float = 0.5,  # Duration in seconds for the movement, default is 0.5 seconds.
        method="default",  # can be "linear", "minjerk", "ease" or "cartoon", default is "default" (-> "minjerk" interpolation)
        body_yaw: float = 0.0,  # Body yaw angle in radians
        check_collision: bool = False,
    ):
        """Go to a target head pose and/or antennas position using task space interpolation, in "duration" seconds.

        Args:
            head (Optional[np.ndarray]): 4x4 pose matrix representing the target head pose.
            antennas (Optional[Union[np.ndarray, List[float]]]): 1D array with two elements representing the angles of the antennas in radians.
            duration (float): Duration of the movement in seconds.
            method (str): Interpolation method to use ("linear", "minjerk", "ease", "cartoon"). Default is "minjerk".
            body_yaw (float): Body yaw angle in radians.
            check_collision (bool): If True, checks for collisions before setting the position. Beware that this will slow down the IK computation (~1ms)!

        Raises:
            ValueError: If neither head nor antennas are provided, or if duration is not positive.

        """
        if head is None and antennas is None:
            raise ValueError("At least one of head or antennas must be provided.")

        if duration <= 0.0:
            raise ValueError(
                "Duration must be positive and non-zero. Use set_target() for immediate position setting."
            )

<<<<<<< HEAD
        _, cur_antennas_joints = self._get_current_joint_positions()
        cur_head_pose = self._get_current_head_pose()
=======
        cur_head_joints, cur_antennas_joints = self._get_current_joint_positions()
        start_body_yaw = cur_head_joints[0]
>>>>>>> 45f616bb

        if self._last_head_pose is None:
            start_head_pose = cur_head_pose
        else:
            start_head_pose = self._last_head_pose

        target_head_pose = cur_head_pose if head is None else head

        start_antennas = np.array(cur_antennas_joints)
        target_antennas = start_antennas if antennas is None else np.array(antennas)

        t0 = time.time()
        while time.time() - t0 < duration:
            t = time.time() - t0

            interp_time = time_trajectory(t / duration, method=method)
            interp_head_pose = linear_pose_interpolation(
                start_head_pose, target_head_pose, interp_time
            )
            interp_antennas_joint = (
                start_antennas + (target_antennas - start_antennas) * interp_time
            )
            interp_body_yaw_joint = (
                start_body_yaw + (body_yaw - start_body_yaw) * interp_time
            )

            self.set_target(
                interp_head_pose,
                list(interp_antennas_joint),
                body_yaw=interp_body_yaw_joint,
                check_collision=check_collision,
            )

            time.sleep(0.01)

    def set_torque(self, on: bool):
        """Set the torque state of the motors.

        Args:
            on (bool): If True, enables torque; if False, disables it.

        """
        self.client.send_command(json.dumps({"torque": on}))

    def wake_up(self) -> None:
        """Wake up the robot - go to the initial head position and play the wake up emote and sound."""
        self.goto_target(INIT_HEAD_POSE, antennas=[0.0, 0.0], duration=2)
        time.sleep(0.1)

        # Toudoum
        self.play_sound("proud2.wav")

        # Roll 20° to the left
        pose = INIT_HEAD_POSE.copy()
        pose[:3, :3] = R.from_euler("xyz", [20, 0, 0], degrees=True).as_matrix()
        self.goto_target(pose, duration=0.2)

        # Go back to the initial position
        self.goto_target(INIT_HEAD_POSE, duration=0.2)

    def goto_sleep(self) -> None:
        """Put the robot to sleep by moving the head and antennas to a predefined sleep position."""
        # Check if we are too far from the initial position
        # Move to the initial position if necessary
        current_positions, _ = self._get_current_joint_positions()
        # init_positions = self.head_kinematics.ik(INIT_HEAD_POSE)
        # Todo : get init position from the daemon?
        init_positions = [
            6.959852054044218e-07,
            0.5251518455536499,
            -0.668710345667336,
            0.6067086443974802,
            -0.606711497194891,
            0.6687148024583701,
            -0.5251586523105128,
        ]
        dist = np.linalg.norm(np.array(current_positions) - np.array(init_positions))
        if dist > 0.2:
            self.goto_target(INIT_HEAD_POSE, antennas=[0.0, 0.0], duration=1)
            time.sleep(0.2)

        # Pfiou
        self.play_sound("go_sleep.wav")

        # Move to the sleep position
        self._goto_joint_positions(
            head_joint_positions=SLEEP_HEAD_JOINT_POSITIONS,
            antennas_joint_positions=SLEEP_ANTENNAS_JOINT_POSITIONS,
            duration=2,
        )
        self._last_head_pose = SLEEP_HEAD_POSE
        time.sleep(2)

    def look_at_image(self, u: int, v: int, duration: float = 1.0) -> None:
        """Make the robot head look at a point defined by a pixel position (u,v).

        # TODO image of reachy mini coordinate system

        Args:
            u (int): Horizontal coordinate in image frame.
            v (int): Vertical coordinate in image frame.
            duration (float): Duration of the movement in seconds. If 0, the head will snap to the position immediately.

        Raises:
            ValueError: If duration is negative.

        """
        assert 0 < u < IMAGE_SIZE[0], f"u must be in [0, {IMAGE_SIZE[0]}], got {u}."
        assert 0 < v < IMAGE_SIZE[1], f"v must be in [0, {IMAGE_SIZE[1]}], got {v}."

        if duration < 0:
            raise ValueError("Duration can't be negative.")

        x_n, y_n = cv2.undistortPoints(np.float32([[[u, v]]]), self.K, self.D)[0, 0]  # type: ignore

        ray_cam = np.array([x_n, y_n, 1.0])
        ray_cam /= np.linalg.norm(ray_cam)

        T_world_head = self._get_current_head_pose()
        T_world_cam = T_world_head @ self.T_head_cam

        R_wc = T_world_cam[:3, :3]
        t_wc = T_world_cam[:3, 3]

        ray_world = R_wc @ ray_cam

        P_world = t_wc + ray_world

        self.look_at_world(*P_world, duration=duration)

    def look_at_world(self, x: float, y: float, z: float, duration: float = 1.0):
        """Look at a specific point in 3D space in Reachy Mini's reference frame.

        TODO include image of reachy mini coordinate system

        Args:
            x (float): X coordinate in meters.
            y (float): Y coordinate in meters.
            z (float): Z coordinate in meters.
            duration (float): Duration of the movement in seconds. If 0, the head will snap to the position immediately.

        Raises:
            ValueError: If duration is negative.

        """
        if duration < 0:
            raise ValueError("Duration can't be negative.")

        # Head is at the origin, so vector from head to target position is directly the target position
        # TODO FIX : Actually, the head frame is not the origin frame wrt the kinematics. Close enough for now.
        target_position = np.array([x, y, z])
        target_vector = target_position / np.linalg.norm(
            target_position
        )  # normalize the vector

        # head_pointing straight vector
        straight_head_vector = np.array([1, 0, 0])

        # Calculate the rotation needed to align the head with the target vector
        v1 = straight_head_vector
        v2 = target_vector
        axis = np.cross(v1, v2)
        axis_norm = np.linalg.norm(axis)
        if axis_norm < 1e-8:
            # Vectors are (almost) parallel
            if np.dot(v1, v2) > 0:
                rot_mat = np.eye(3)
            else:
                # Opposite direction: rotate 180° around any perpendicular axis
                perp = np.array([0, 1, 0]) if abs(v1[0]) < 0.9 else np.array([0, 0, 1])
                axis = np.cross(v1, perp)
                axis /= np.linalg.norm(axis)
                rot_mat = R.from_rotvec(np.pi * axis).as_matrix()
        else:
            axis = axis / axis_norm
            angle = np.arccos(np.clip(np.dot(v1, v2), -1.0, 1.0))
            rotation_vector = angle * axis
            rot_mat = R.from_rotvec(rotation_vector).as_matrix()

        target_head_pose = np.eye(4)
        target_head_pose[:3, :3] = rot_mat

        # If duration is specified, use the goto_target method to move smoothly
        # Otherwise, set the position immediately
        if duration > 0:
            self.goto_target(target_head_pose, duration=duration)
        else:
            self.set_target(target_head_pose)

    # Multimedia methods
    def play_sound(self, sound_file: str) -> None:
        """Play a sound file from the assets directory.

        Args:
            sound_file (str): The name of the sound file to play (e.g., "proud2.wav").

        """
        if pygame.mixer is None:
            print("Pygame mixer is not initialized. Cannot play sound.")
            return
        pygame.mixer.music.load(f"{ReachyMini.assets_root_path}/{sound_file}")
        pygame.mixer.music.play()

    def _goto_joint_positions(
        self,
        head_joint_positions: Optional[
            List[float]
        ] = None,  # [yaw, stewart_platform x 6] length 7
        antennas_joint_positions: Optional[
            List[float]
        ] = None,  # [left_angle, right_angle] length 2
        duration: float = 0.5,  # Duration in seconds for the movement
    ) -> None:
        """Go to a target head joint positions and/or antennas joint positions using joint space interpolation, in "duration" seconds.

        [Internal] Go to a target head joint positions and/or antennas joint positions using joint space interpolation, in "duration" seconds.

        Args:
            head_joint_positions (Optional[List[float]]): List of head joint positions in radians (length 7).
            antennas_joint_positions (Optional[List[float]]): List of antennas joint positions in radians (length 2).
            duration (float): Duration of the movement in seconds. Default is 0.5 seconds.

        Raises:
            ValueError: If neither head_joint_positions nor antennas_joint_positions are provided, or if duration is not positive.

        """
        if duration <= 0.0:
            raise ValueError(
                "Duration must be positive and non-zero. Use set_target() for immediate position setting."
            )

        cur_head, cur_antennas = self._get_current_joint_positions()
        current = cur_head + cur_antennas

        target = []
        if head_joint_positions is not None:
            target.extend(head_joint_positions)
        else:
            target.extend(cur_head)
        if antennas_joint_positions is not None:
            target.extend(antennas_joint_positions)
        else:
            target.extend(cur_antennas)

        current = np.array(current)
        target = np.array(target)
        traj = minimum_jerk(current, target, duration)

        t0 = time.time()
        while time.time() - t0 < duration:
            t = time.time() - t0
            angles = traj(t)

            head_joint = angles[:7]  # First 7 angles for the head
            antennas_joint = angles[7:]

            self._set_joint_positions(list(head_joint), list(antennas_joint))
            time.sleep(0.01)

    def _get_current_joint_positions(self) -> tuple[list[float], list[float]]:
        """Get the current joint positions of the head and antennas.

        [Internal] Get the current joint positions of the head and antennas (in rad)

        Returns:
            tuple: A tuple containing two lists:
                - List of head joint positions (rad) (length 7).
                - List of antennas joint positions (rad) (length 2).

        """
        return self.client.get_current_joints()

    def _get_current_head_pose(self) -> np.ndarray:
        """Get the current head pose as a 4x4 matrix.

        [Internal] Get the current head pose as a 4x4 matrix.

        Returns:
            np.ndarray: A 4x4 matrix representing the current head pose.

        """
        return self.client.get_current_head_pose()

    def _set_joint_positions(
        self,
        head_joint_positions: Optional[
            List[float]
        ],  # [yaw, stewart_platform x 6] length 7
        antennas_joint_positions: Optional[
            List[float]
        ],  # [left_angle, right_angle] length 2
    ):
        """Set the joint positions of the head and/or antennas.

        [Internal] Set the joint positions of the head and/or antennas.

        Args:
            head_joint_positions (Optional[List[float]]): List of head joint positions in radians (length 7).
            antennas_joint_positions (Optional[List[float]]): List of antennas joint positions in radians (length 2).

        """
        cmd = {}

        if head_joint_positions is not None:
            assert len(head_joint_positions) == 7, (
                f"Head joint positions must have length 7, got {head_joint_positions}."
            )
            cmd["head_joint_positions"] = list(head_joint_positions)

        if antennas_joint_positions is not None:
            assert len(antennas_joint_positions) == 2, "Antennas must have length 2."
            cmd["antennas_joint_positions"] = list(antennas_joint_positions)

        if not cmd:
            raise ValueError(
                "At least one of head_joint_positions or antennas must be provided."
            )

        self.client.send_command(json.dumps(cmd))

    def _set_head_pose(self, pose: np.ndarray) -> None:
        """Set the head pose to a specific 4x4 matrix.

        Args:
            pose (np.ndarray): A 4x4 matrix representing the desired head pose.

        Raises:
            ValueError: If the shape of the pose is not (4, 4).

        """
        cmd = {}

        if pose is not None:
            assert pose.shape == (4, 4), (
                f"Head pose should be a 4x4 matrix, got {pose.shape}."
            )
            cmd["head_pose"] = pose.tolist()
        else:
            raise ValueError("Pose must be provided as a 4x4 matrix.")

        self.client.send_command(json.dumps(cmd))

    def _set_head_operation_mode(self, mode: int) -> None:
        """Set the operation mode for the head motors.

        Args:
            mode (int): The desired operation mode.

        """
        self.client.send_command(json.dumps({"head_operation_mode": mode}))

    def _set_antennas_operation_mode(self, mode: int) -> None:
        """Set the operation mode for the antennas motors.

        Args:
            mode (int): The desired operation mode.

        """
        self.client.send_command(json.dumps({"antennas_operation_mode": mode}))

    def enable_motors(self) -> None:
        """Enable the motors."""
        self._set_torque(True)

    def disable_motors(self) -> None:
        """Disable the motors."""
        self._set_torque(False)

    def make_motors_compliant(
        self,
        head: Optional[bool] = None,
        antennas: Optional[bool] = None,
    ) -> None:
        """Set the head and/or antennas to compliant mode. This means that the motors will not resist external forces and will allow free movement.

        Args:
            head (bool): If True, set the head to compliant mode.
            antennas (bool): If True, set the antennas to compliant mode.

        """
        if head is not None:
            self._set_head_operation_mode(
                0 if head else 3
            )  # 0 is compliant mode, 3 is position control mode

        if antennas is not None:
            self._set_antennas_operation_mode(
                0 if antennas else 3
            )  # 0 is compliant mode, 3 is position control mode

    def _set_torque(self, on: bool):
        self.client.send_command(json.dumps({"torque": on}))

    def _set_head_joint_current(self, current: List[int]) -> None:
        """Set the head joint current (torque) in milliamperes (mA).

        Args:
            current (List[int]): A list of joint currents for the head.

        """
        assert len(current) == 7, (
            f"Head joint current must have length 7, got {current}."
        )
        self.client.send_command(json.dumps({"head_joint_current": list(current)}))

    def _set_check_collision(self, check: bool) -> None:
        """Set whether to check for collisions.

        Args:
            check (bool): If True, the backend will check for collisions.

        """
        self.client.send_command(json.dumps({"check_collision": check}))

    def compensate_gravity(self) -> None:
        """Enable or disable gravity compensation for the head motors."""
        self.client.send_command(json.dumps({"gravity_compensation": True}))<|MERGE_RESOLUTION|>--- conflicted
+++ resolved
@@ -72,6 +72,9 @@
 
     """
 
+    urdf_root_path: str = str(
+        files(reachy_mini).joinpath("descriptions/reachy_mini/urdf")
+    )
     assets_root_path: str = str(files(reachy_mini).joinpath("assets/"))
 
     def __init__(
@@ -99,13 +102,6 @@
         self.client.wait_for_connection(timeout=timeout)
         self._last_head_pose = None
 
-<<<<<<< HEAD
-=======
-        self.head_kinematics = PlacoKinematics(
-            self.urdf_root_path, automatic_body_yaw=automatic_body_yaw
-        )
-
->>>>>>> 45f616bb
         self.K = np.array(
             [[550.3564, 0.0, 638.0112], [0.0, 549.1653, 364.589], [0.0, 0.0, 1.0]]
         )
@@ -158,10 +154,8 @@
                 raise ValueError(
                     f"Head pose must be a 4x4 matrix, got shape {head.shape}."
                 )
-<<<<<<< HEAD
-=======
             head_joint_positions = self.head_kinematics.ik(
-                head, body_yaw=body_yaw, check_collision=check_collision
+                head, check_collision=check_collision
             )
 
             # This means that a collision was detected
@@ -171,7 +165,6 @@
                 )
         else:
             head_joint_positions = None
->>>>>>> 45f616bb
 
         if antennas is not None:
             if not len(antennas) == 2:
@@ -179,6 +172,7 @@
                     "Antennas must be a list or 1D np array with two elements."
                 )
         self._set_check_collision(check_collision)
+	#todo yaw
         self._set_joint_positions(None, list(antennas))
         self._set_head_pose(head)
         self._last_head_pose = head
@@ -216,13 +210,8 @@
                 "Duration must be positive and non-zero. Use set_target() for immediate position setting."
             )
 
-<<<<<<< HEAD
         _, cur_antennas_joints = self._get_current_joint_positions()
         cur_head_pose = self._get_current_head_pose()
-=======
-        cur_head_joints, cur_antennas_joints = self._get_current_joint_positions()
-        start_body_yaw = cur_head_joints[0]
->>>>>>> 45f616bb
 
         if self._last_head_pose is None:
             start_head_pose = cur_head_pose
