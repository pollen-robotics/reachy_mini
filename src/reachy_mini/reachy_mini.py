import json
import os
import time
from pathlib import Path
from typing import List, Optional

os.environ["PYGAME_HIDE_SUPPORT_PROMPT"] = "hide"

import numpy as np
import pygame
from scipy.spatial.transform import Rotation as R

from reachy_mini.io import Client, NeoPixelRing
from reachy_mini.placo_kinematics import PlacoKinematics
<<<<<<< HEAD
from reachy_mini.utils import minimum_jerk
=======
from reachy_mini.utils import daemon_check, minimum_jerk
>>>>>>> c7801c2a

ROOT_PATH = Path(os.path.dirname(os.path.abspath(__file__))).parent.parent

pygame.mixer.init()


class ReachyMini:
<<<<<<< HEAD
    def __init__(self, led_ring_port=None) -> None:
        self.client = Client()
=======
    def __init__(self, localhost_only: bool = True, spawn_daemon: bool = False, use_sim: bool = True) -> None:
        daemon_check(spawn_daemon, use_sim)
        self.client = Client(localhost_only)
>>>>>>> c7801c2a
        self.client.wait_for_connection()

        if led_ring_port is not None:
            self.led = NeoPixelRing(led_ring_port)
        else:
            self.led = False

        self.head_kinematics = PlacoKinematics(
            f"{ROOT_PATH}/descriptions/reachy_mini/urdf/",
        )

    def __enter__(self):
        self.set_torque(on=True)
        self.wake_up()

        return self

    def __exit__(self, exc_type, exc_value, traceback):
        self.goto_sleep()
        self.set_torque(on=False)
        self.client.disconnect()

    def set_position(
        self,
        head: Optional[np.ndarray],  # 4x4 pose matrix
        antennas: Optional[np.ndarray] = None,  # [left_angle, right_angle] (in rads)
    ):
        """
        Set the position of the head and/or antennas.
        :param head: 4x4 pose matrix representing the head pose.
        :param antennas: Optional 1D array with two elements representing the angles of the antennas in radians.
        """
        if head is not None:
            assert head.shape == (4, 4), "Head pose must be a 4x4 matrix."
            head_joint_positions = self.head_kinematics.ik(head)
        else:
            head_joint_positions = None

        if antennas is not None:
            assert antennas.shape == (
                2,
            ), "Antennas must be a 1D array with two elements."
            antenna_joint_positions = antennas.tolist()
        else:
            antenna_joint_positions = None

        self._send_joint_command(head_joint_positions, antenna_joint_positions)

    def goto_position(
        self,
        head: Optional[np.ndarray] = None,  # 4x4 pose matrix
        antennas: Optional[np.ndarray] = None,  # [left_angle, right_angle] (in rads)
        duration: float = 0.5,  # Duration in seconds for the movement
    ):
        head_joint_positions = None
        if head is not None:
            head_joint_positions = self.head_kinematics.ik(head)

        self._goto_joint_positions(
            head_joint_positions=head_joint_positions,
            antennas_joint_positions=antennas,
            duration=duration,
        )

    def set_torque(self, on: bool):
        """
        Set the torque state of the motors.
        :param on: If True, enables torque; if False, disables it.
        """
        self.client.send_command(json.dumps({"torque": on}))

    # Behavior definitions
    init_head_pose = np.eye(4)
    init_head_pose[2, 3] = 0.177

    sleep_head_joint_positions = [
        0.0,
        0.849,
        -1.292,
        0.472,
        0.047,
        1.31,
        -0.876,
    ]
    sleep_antennas_joint_positions = [3.05, -3.05]

    def wake_up(self):
        self.goto_position(self.init_head_pose, antennas=[0.0, 0.0], duration=2)
        time.sleep(0.1)

        # Toudoum
        self.play_sound("proud2.wav")

        # Roll 20° to the left
        pose = self.init_head_pose.copy()
        pose[:3, :3] = R.from_euler("xyz", [20, 0, 0], degrees=True).as_matrix()
        self.goto_position(pose, duration=0.2)

        # Go back to the initial position
        self.goto_position(self.init_head_pose, duration=0.2)

    def goto_sleep(self):
        # Check if we are too far from the initial position
        # Move to the initial position if necessary
        current_positions, _ = self._get_current_joint_positions()
        init_positions = self.head_kinematics.ik(self.init_head_pose)
        dist = np.linalg.norm(np.array(current_positions) - np.array(init_positions))
        if dist > 0.2:
            self.goto_position(self.init_head_pose, antennas=[0.0, 0.0], duration=1)
            time.sleep(0.2)

        # Move to the sleep position
        self._goto_joint_positions(
            head_joint_positions=self.sleep_head_joint_positions,
            antennas_joint_positions=self.sleep_antennas_joint_positions,
            duration=2,
        )

    # Multimedia methods
    def play_sound(self, sound_file: str):
        pygame.mixer.music.load(f"{ROOT_PATH}/src/assets/{sound_file}")
        pygame.mixer.music.play()

    # Low-level joints methods
    def _get_current_joint_positions(self) -> tuple[list[float], list[float]]:
        return self.client.get_current_joints()

    def _send_joint_command(
        self,
        head_joint_positions: Optional[
            List[float]
        ],  # [yaw, stewart_platform x 6] length 7
        antennas_joint_positions: Optional[
            List[float]
        ],  # [left_angle, right_angle] length 2
    ):
        cmd = {}

        if head_joint_positions is not None:
            assert (
                len(head_joint_positions) == 7
            ), f"Head joint positions must have length 7, got {head_joint_positions}."
            cmd["head_joint_positions"] = list(head_joint_positions)

        if antennas_joint_positions is not None:
            assert len(antennas_joint_positions) == 2, "Antennas must have length 2."
            cmd["antennas_joint_positions"] = list(antennas_joint_positions)

        if not cmd:
            raise ValueError(
                "At least one of head_joint_positions or antennas must be provided."
            )
        self.client.send_command(json.dumps(cmd))

    def _goto_joint_positions(
        self,
        head_joint_positions: Optional[
            List[float]
        ] = None,  # [yaw, stewart_platform x 6] length 7
        antennas_joint_positions: Optional[
            List[float]
        ] = None,  # [left_angle, right_angle] length 2
        duration: float = 0.5,  # Duration in seconds for the movement
    ):
        cur_head, cur_antennas = self._get_current_joint_positions()
        current = cur_head + cur_antennas

        target = []
        if head_joint_positions is not None:
            target.extend(head_joint_positions)
        else:
            target.extend(cur_head)
        if antennas_joint_positions is not None:
            target.extend(antennas_joint_positions)
        else:
            target.extend(cur_antennas)

        current = np.array(current)
        target = np.array(target)
        traj = minimum_jerk(current, target, duration)

        t0 = time.time()
        while time.time() - t0 < duration:
            t = time.time() - t0
            angles = traj(t)

            head_joint = angles[:7]  # First 7 angles for the head
            antennas_joint = angles[7:]

            self._send_joint_command(head_joint, antennas_joint)
            time.sleep(0.01)<|MERGE_RESOLUTION|>--- conflicted
+++ resolved
@@ -12,11 +12,8 @@
 
 from reachy_mini.io import Client, NeoPixelRing
 from reachy_mini.placo_kinematics import PlacoKinematics
-<<<<<<< HEAD
-from reachy_mini.utils import minimum_jerk
-=======
 from reachy_mini.utils import daemon_check, minimum_jerk
->>>>>>> c7801c2a
+
 
 ROOT_PATH = Path(os.path.dirname(os.path.abspath(__file__))).parent.parent
 
@@ -24,14 +21,10 @@
 
 
 class ReachyMini:
-<<<<<<< HEAD
-    def __init__(self, led_ring_port=None) -> None:
-        self.client = Client()
-=======
-    def __init__(self, localhost_only: bool = True, spawn_daemon: bool = False, use_sim: bool = True) -> None:
+    def __init__(self, localhost_only: bool = True, spawn_daemon: bool = False, use_sim: bool = True, led_ring_port=None) -> None:
         daemon_check(spawn_daemon, use_sim)
         self.client = Client(localhost_only)
->>>>>>> c7801c2a
+
         self.client.wait_for_connection()
 
         if led_ring_port is not None:
