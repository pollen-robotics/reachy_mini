import json
import logging
import time
from dataclasses import dataclass
from multiprocessing import Event  # It seems to be more accurate than threading.Event
from typing import Optional

import numpy as np
from reachy_mini_motor_controller import ReachyMiniMotorController

from reachy_mini.io.backend import Backend

logger = logging.getLogger(__name__)


class RobotBackend(Backend):
<<<<<<< HEAD
    def __init__(self, serialport: str, log_level: str = "INFO"):
=======
    """
    Real robot backend for Reachy Mini.
    """

    def __init__(self, serialport: str):
>>>>>>> 2704798e
        super().__init__()

        self.logger = logging.getLogger(__name__)
        self.logger.setLevel(log_level)

        self.c = ReachyMiniMotorController(serialport)
        self.control_loop_frequency = 200.0
        self.last_alive = None

        self._torque_enabled = False

        self._status = RobotBackendStatus(
            ready=False,
            last_alive=None,
            control_loop_stats={},
        )
        self._stats_record_period = 1.0  # seconds
        self._stats = {
            "timestamps": [],
            "nb_error": 0,
            "record_period": self._stats_record_period,
        }

    def run(self):
        assert self.c is not None, "Motor controller not initialized or already closed."

        period = 1.0 / self.control_loop_frequency  # Control loop period in seconds

        self.retries = 5
        self.stats_record_t0 = time.time()

        next_call_event = Event()

        while not self.should_stop.is_set():
            start_t = time.time()
            self.update()
            took = time.time() - start_t

            sleep_time = max(0, period - took)
            if sleep_time > 0:
                next_call_event.clear()
                next_call_event.wait(sleep_time)

    def update(self):
        assert self.c is not None, "Motor controller not initialized or already closed."

        if self._torque_enabled:
            if self.head_joint_positions is not None:
                self.c.set_stewart_platform_position(self.head_joint_positions[1:])
                self.c.set_body_rotation(self.head_joint_positions[0])
            if self.antenna_joint_positions is not None:
                self.c.set_antennas_positions(self.antenna_joint_positions)

        if self.joint_positions_publisher is not None:
            try:
                positions = self.c.read_all_positions()
                yaw = positions[0]
                antennas = positions[1:3]
                dofs = positions[3:]

                self.joint_positions_publisher.put(
                    json.dumps(
                        {
                            "head_joint_positions": [yaw] + list(dofs),
                            "antennas_joint_positions": list(antennas),
                        }
                    )
                )
                self.last_alive = time.time()
                self._stats["timestamps"].append(self.last_alive)

                self.ready.set()  # Mark the backend as ready
            except RuntimeError as e:
                self._stats["nb_error"] += 1
                self.logger.warning(f"Error reading positions: {e}")

                # If we never received a position, we retry a few times
                # But most likely the robot is not powered on or connected
                if self.last_alive is None:
                    if self.retries > 0:
                        self.logger.error(
                            f"Error reading positions, retrying ({self.retries} left): {e}"
                        )
                        self.retries -= 1
                        time.sleep(0.1)
                        return
                    self.logger.error("No response from the robot, stopping.")
                    self.logger.error(
                        "Make sure the robot is powered on and connected."
                    )
                    self._status.error = "Motors are not powered on or connected."
                    self.should_stop.set()
                    return

                if self.last_alive + 2 < time.time():
                    self._status.error = (
                        "No response from the robot's motor for the last 2 seconds."
                    )

                    self.logger.error(
                        "No response from the robot for 2 seconds, stopping."
                    )
                    raise e

            if time.time() - self.stats_record_t0 > self._stats_record_period:
                dt = np.diff(self._stats["timestamps"])
                if len(dt) > 1:
                    self._status.control_loop_stats["mean_control_loop_frequency"] = (
                        float(np.mean(1.0 / dt))
                    )
                    self._status.control_loop_stats["max_control_loop_interval"] = (
                        float(np.max(dt))
                    )
                    self._status.control_loop_stats["nb_error"] = self._stats[
                        "nb_error"
                    ]

                self._stats["timestamps"].clear()
                self._stats["nb_error"] = 0
                self.stats_record_t0 = time.time()

    def set_torque(self, enabled: bool) -> None:
        assert self.c is not None, "Motor controller not initialized or already closed."

        if enabled:
            self.c.enable_torque()
        else:
            self.c.disable_torque()

        self._torque_enabled = enabled

    def close(self) -> None:
        self.c = None

    def get_status(self) -> "RobotBackendStatus":
        return self._status


@dataclass
class RobotBackendStatus:
    ready: bool
    last_alive: Optional[float]
    control_loop_stats: dict
    error: Optional[str] = None<|MERGE_RESOLUTION|>--- conflicted
+++ resolved
@@ -14,15 +14,11 @@
 
 
 class RobotBackend(Backend):
-<<<<<<< HEAD
-    def __init__(self, serialport: str, log_level: str = "INFO"):
-=======
     """
     Real robot backend for Reachy Mini.
     """
 
-    def __init__(self, serialport: str):
->>>>>>> 2704798e
+    def __init__(self, serialport: str, log_level: str = "INFO"):
         super().__init__()
 
         self.logger = logging.getLogger(__name__)
