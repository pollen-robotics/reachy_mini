--- conflicted
+++ resolved
@@ -171,13 +171,14 @@
 
         self._torque_enabled = enabled
 
-<<<<<<< HEAD
     def get_head_joint_positions(self):
+        """Get the current head joint positions."""
         return self.head_joint_positions
 
     def get_antenna_joint_positions(self):
+        """Get the current antenna joint positions."""
         return self.antenna_joint_positions
-=======
+
     def close(self) -> None:
         """Close the motor controller connection."""
         self.c = None
@@ -195,5 +196,4 @@
     ready: bool
     last_alive: Optional[float]
     control_loop_stats: dict
-    error: Optional[str] = None
->>>>>>> 16015797
+    error: Optional[str] = None