--- conflicted
+++ resolved
@@ -125,10 +125,11 @@
         return self.data.qpos[self.joint_qpos_addr[-2:]].flatten().tolist()
 
     def set_torque(self, enabled: bool) -> None:
-<<<<<<< HEAD
+        # TODO Do something in mujoco here ?
         pass
 
     def close(self) -> None:
+        # TODO Do something in mujoco here ?
         pass
 
     def get_stats(self) -> dict:
@@ -137,8 +138,4 @@
 
 @dataclass
 class MujocoBackendStatus:
-    pass
-=======
-        # TODO Do something in mujoco here ?
-        pass
->>>>>>> 2704798e
+    pass