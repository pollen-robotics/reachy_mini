"""Daemon for Reachy Mini robot.

This module provides a daemon that runs a backend for either a simulated Reachy Mini using Mujoco or a real Reachy Mini robot using a serial connection.
It includes methods to start, stop, and restart the daemon, as well as to check its status.
It also provides a command-line interface for easy interaction.
"""

import asyncio
import json
import logging
import time
from dataclasses import asdict, dataclass
from enum import Enum
from importlib.metadata import PackageNotFoundError, version
from threading import Event, Thread
from typing import Any, Optional

from reachy_mini.daemon.backend.abstract import MotorControlMode
from reachy_mini.daemon.utils import (
    convert_enum_to_dict,
    find_serial_port,
    get_ip_address,
)

from ..io.zenoh_server import ZenohServer
from .backend.mujoco import MujocoBackend, MujocoBackendStatus
from .backend.robot import RobotBackend, RobotBackendStatus


class Daemon:
    """Daemon for simulated or real Reachy Mini robot.

    Runs the server with the appropriate backend (Mujoco for simulation or RobotBackend for real hardware).
    """

    def __init__(
        self,
        log_level: str = "INFO",
        wireless_version: bool = False,
<<<<<<< HEAD
        stream: bool = False,
=======
        desktop_app_daemon: bool = False,
>>>>>>> 0060730a
    ) -> None:
        """Initialize the Reachy Mini daemon."""
        self.log_level = log_level
        self.logger = logging.getLogger(__name__)
        self.logger.setLevel(self.log_level)

        self.wireless_version = wireless_version
        self.desktop_app_daemon = desktop_app_daemon

        self.backend: "RobotBackend | MujocoBackend | None" = None
        # Get package version
        try:
            package_version = version("reachy_mini")
            self.logger.info(f"Daemon version: {package_version}")
        except PackageNotFoundError:
            package_version = None
            self.logger.warning("Could not determine daemon version")

        self._status = DaemonStatus(
            state=DaemonState.NOT_INITIALIZED,
            wireless_version=wireless_version,
            desktop_app_daemon=desktop_app_daemon,
            simulation_enabled=None,
            backend_status=None,
            error=None,
            wlan_ip=None,
            version=package_version,
        )
        self._thread_event_publish_status = Event()

        self._webrtc: Optional[Any] = (
            None  # type GstWebRTC imported for wireless version only
        )
        if stream:
            if not wireless_version:
                raise RuntimeError(
                    "WebRTC streaming is only supported for wireless version. Use --wireless-version flag."
                )
            from reachy_mini.media.webrtc_daemon import GstWebRTC

            self._webrtc = GstWebRTC(log_level)

    async def start(
        self,
        sim: bool = False,
        serialport: str = "auto",
        scene: str = "empty",
        localhost_only: bool = True,
        wake_up_on_start: bool = True,
        check_collision: bool = False,
        kinematics_engine: str = "AnalyticalKinematics",
        headless: bool = False,
        hardware_config_filepath: str | None = None,
    ) -> "DaemonState":
        """Start the Reachy Mini daemon.

        Args:
            sim (bool): If True, run in simulation mode using Mujoco. Defaults to False.
            serialport (str): Serial port for real motors. Defaults to "auto", which will try to find the port automatically.
            scene (str): Name of the scene to load in simulation mode ("empty" or "minimal"). Defaults to "empty".
            localhost_only (bool): If True, restrict the server to localhost only clients. Defaults to True.
            wake_up_on_start (bool): If True, wake up Reachy Mini on start. Defaults to True.
            check_collision (bool): If True, enable collision checking. Defaults to False.
            kinematics_engine (str): Kinematics engine to use. Defaults to "AnalyticalKinematics".
            headless (bool): If True, run Mujoco in headless mode (no GUI). Defaults to False.
            hardware_config_filepath (str | None): Path to the hardware configuration YAML file. Defaults to None.

        Returns:
            DaemonState: The current state of the daemon after attempting to start it.

        """
        if self._status.state == DaemonState.RUNNING:
            self.logger.warning("Daemon is already running.")
            return self._status.state

        self.logger.info(
            f"Daemon start parameters: sim={sim}, serialport={serialport}, scene={scene}, localhost_only={localhost_only}, wake_up_on_start={wake_up_on_start}, check_collision={check_collision}, kinematics_engine={kinematics_engine}, headless={headless}, hardware_config_filepath={hardware_config_filepath}"
        )

        self._status.simulation_enabled = sim

        if not localhost_only:
            self._status.wlan_ip = get_ip_address()

        self._start_params = {
            "sim": sim,
            "serialport": serialport,
            "headless": headless,
            "scene": scene,
            "localhost_only": localhost_only,
        }

        self.logger.info("Starting Reachy Mini daemon...")
        self._status.state = DaemonState.STARTING

        try:
            self.backend = self._setup_backend(
                wireless_version=self.wireless_version,
                sim=sim,
                serialport=serialport,
                scene=scene,
                check_collision=check_collision,
                kinematics_engine=kinematics_engine,
                headless=headless,
                hardware_config_filepath=hardware_config_filepath,
            )
        except Exception as e:
            self._status.state = DaemonState.ERROR
            self._status.error = str(e)
            raise e

        self.server = ZenohServer(self.backend, localhost_only=localhost_only)
        self.server.start()

        self._thread_publish_status = Thread(target=self._publish_status, daemon=True)
        self._thread_publish_status.start()

        def backend_wrapped_run() -> None:
            assert self.backend is not None, (
                "Backend should be initialized before running."
            )

            try:
                self.backend.wrapped_run()
            except Exception as e:
                self.logger.error(f"Backend encountered an error: {e}")
                self._status.state = DaemonState.ERROR
                self._status.error = str(e)
                self.server.stop()
                self.backend = None

        self.backend_run_thread = Thread(target=backend_wrapped_run)
        self.backend_run_thread.start()

        if not self.backend.ready.wait(timeout=2.0):
            self.logger.error(
                "Backend is not ready after 2 seconds. Some error occurred."
            )
            self._status.state = DaemonState.ERROR
            self._status.error = self.backend.error
            return self._status.state

        if wake_up_on_start:
            try:
                self.logger.info("Waking up Reachy Mini...")
                self.backend.set_motor_control_mode(MotorControlMode.Enabled)
                await self.backend.wake_up()
            except Exception as e:
                self.logger.error(f"Error while waking up Reachy Mini: {e}")
                self._status.state = DaemonState.ERROR
                self._status.error = str(e)
                return self._status.state
            except KeyboardInterrupt:
                self.logger.warning("Wake up interrupted by user.")
                self._status.state = DaemonState.STOPPING
                return self._status.state

        if self._webrtc:
            await asyncio.sleep(
                0.2
            )  # Give some time for the backend to release the audio device
            self._webrtc.start()

        self.logger.info("Daemon started successfully.")
        self._status.state = DaemonState.RUNNING
        return self._status.state

    async def stop(self, goto_sleep_on_stop: bool = True) -> "DaemonState":
        """Stop the Reachy Mini daemon.

        Args:
            goto_sleep_on_stop (bool): If True, put Reachy Mini to sleep on stop. Defaults to True.

        Returns:
            DaemonState: The current state of the daemon after attempting to stop it.

        """
        if self._status.state == DaemonState.STOPPED:
            self.logger.warning("Daemon is already stopped.")
            return self._status.state

        if self.backend is None:
            self.logger.info("Daemon backend is not initialized.")
            self._status.state = DaemonState.STOPPED
            return self._status.state

        try:
            if self._status.state in (DaemonState.STOPPING, DaemonState.ERROR):
                goto_sleep_on_stop = False

            self.logger.info("Stopping Reachy Mini daemon...")
            self._status.state = DaemonState.STOPPING
            self.backend.is_shutting_down = True
            self._thread_event_publish_status.set()
            self.server.stop()

            if self._webrtc:
                self._webrtc.stop()

            if goto_sleep_on_stop:
                try:
                    self.logger.info("Putting Reachy Mini to sleep...")
                    self.backend.set_motor_control_mode(MotorControlMode.Enabled)
                    await self.backend.goto_sleep()
                    self.backend.set_motor_control_mode(MotorControlMode.Disabled)
                except Exception as e:
                    self.logger.error(f"Error while putting Reachy Mini to sleep: {e}")
                    self._status.state = DaemonState.ERROR
                    self._status.error = str(e)
                except KeyboardInterrupt:
                    self.logger.warning("Sleep interrupted by user.")
                    self._status.state = DaemonState.STOPPING

            self.backend.should_stop.set()
            self.backend_run_thread.join(timeout=5.0)
            if self.backend_run_thread.is_alive():
                self.logger.warning("Backend did not stop in time, forcing shutdown.")
                self._status.state = DaemonState.ERROR

            self.backend.close()
            self.backend.ready.clear()

            if self._status.state != DaemonState.ERROR:
                self.logger.info("Daemon stopped successfully.")
                self._status.state = DaemonState.STOPPED
        except Exception as e:
            self.logger.error(f"Error while stopping the daemon: {e}")
            self._status.state = DaemonState.ERROR
            self._status.error = str(e)
        except KeyboardInterrupt:
            self.logger.warning("Daemon already stopping...")

        if self.backend is not None:
            backend_status = self.backend.get_status()
            if backend_status.error:
                self._status.state = DaemonState.ERROR

            self.backend = None

        return self._status.state

    async def restart(
        self,
        sim: Optional[bool] = None,
        serialport: Optional[str] = None,
        scene: Optional[str] = None,
        headless: Optional[bool] = None,
        localhost_only: Optional[bool] = None,
        wake_up_on_start: Optional[bool] = None,
        goto_sleep_on_stop: Optional[bool] = None,
    ) -> "DaemonState":
        """Restart the Reachy Mini daemon.

        Args:
            sim (bool): If True, run in simulation mode using Mujoco. Defaults to None (uses the previous value).
            serialport (str): Serial port for real motors. Defaults to None (uses the previous value).
            scene (str): Name of the scene to load in simulation mode ("empty" or "minimal"). Defaults to None (uses the previous value).
            headless (bool): If True, run Mujoco in headless mode (no GUI). Defaults to None (uses the previous value).
            localhost_only (bool): If True, restrict the server to localhost only clients. Defaults to None (uses the previous value).
            wake_up_on_start (bool): If True, wake up Reachy Mini on start. Defaults to None (don't wake up).
            goto_sleep_on_stop (bool): If True, put Reachy Mini to sleep on stop. Defaults to None (don't go to sleep).

        Returns:
            DaemonState: The current state of the daemon after attempting to restart it.

        """
        if self._status.state == DaemonState.STOPPED:
            self.logger.warning("Daemon is not running.")
            return self._status.state

        if self._status.state in (DaemonState.RUNNING, DaemonState.ERROR):
            self.logger.info("Restarting Reachy Mini daemon...")

            await self.stop(
                goto_sleep_on_stop=goto_sleep_on_stop
                if goto_sleep_on_stop is not None
                else False
            )
            params: dict[str, Any] = {
                "sim": sim if sim is not None else self._start_params["sim"],
                "serialport": serialport
                if serialport is not None
                else self._start_params["serialport"],
                "scene": scene if scene is not None else self._start_params["scene"],
                "headless": headless
                if headless is not None
                else self._start_params["headless"],
                "localhost_only": localhost_only
                if localhost_only is not None
                else self._start_params["localhost_only"],
                "wake_up_on_start": wake_up_on_start
                if wake_up_on_start is not None
                else False,
            }

            return await self.start(**params)

        raise NotImplementedError(
            "Restarting is only supported when the daemon is in RUNNING or ERROR state."
        )

    def status(self) -> "DaemonStatus":
        """Get the current status of the Reachy Mini daemon."""
        if self.backend is not None:
            self._status.backend_status = self.backend.get_status()

            assert self._status.backend_status is not None, (
                "Backend status should not be None after backend initialization."
            )

            if self._status.backend_status.error:
                self._status.state = DaemonState.ERROR
            self._status.error = self._status.backend_status.error
        else:
            self._status.backend_status = None

        return self._status

    def _publish_status(self) -> None:
        self._thread_event_publish_status.clear()
        while self._thread_event_publish_status.is_set() is False:
            json_str = json.dumps(
                asdict(self.status(), dict_factory=convert_enum_to_dict)
            )
            self.server.pub_status.put(json_str)
            time.sleep(1)

    async def run4ever(
        self,
        sim: bool = False,
        serialport: str = "auto",
        scene: str = "empty",
        localhost_only: bool = True,
        wake_up_on_start: bool = True,
        goto_sleep_on_stop: bool = True,
        check_collision: bool = False,
        kinematics_engine: str = "AnalyticalKinematics",
        headless: bool = False,
    ) -> None:
        """Run the Reachy Mini daemon indefinitely.

        First, it starts the daemon, then it keeps checking the status and allows for graceful shutdown on user interrupt (Ctrl+C).

        Args:
            sim (bool): If True, run in simulation mode using Mujoco. Defaults to False.
            serialport (str): Serial port for real motors. Defaults to "auto", which will try to find the port automatically.
            scene (str): Name of the scene to load in simulation mode ("empty" or "minimal"). Defaults to "empty".
            localhost_only (bool): If True, restrict the server to localhost only clients. Defaults to True.
            wake_up_on_start (bool): If True, wake up Reachy Mini on start. Defaults to True.
            goto_sleep_on_stop (bool): If True, put Reachy Mini to sleep on stop. Defaults to True
            check_collision (bool): If True, enable collision checking. Defaults to False.
            kinematics_engine (str): Kinematics engine to use. Defaults to "AnalyticalKinematics".
            headless (bool): If True, run Mujoco in headless mode (no GUI). Defaults to False.

        """
        await self.start(
            sim=sim,
            serialport=serialport,
            scene=scene,
            localhost_only=localhost_only,
            wake_up_on_start=wake_up_on_start,
            check_collision=check_collision,
            kinematics_engine=kinematics_engine,
            headless=headless,
        )

        if self._status.state == DaemonState.RUNNING:
            try:
                self.logger.info("Daemon is running. Press Ctrl+C to stop.")
                while self.backend_run_thread.is_alive():
                    self.logger.info(f"Daemon status: {self.status()}")
                    for _ in range(10):
                        self.backend_run_thread.join(timeout=1.0)
                else:
                    self.logger.error("Backend thread has stopped unexpectedly.")
                    self._status.state = DaemonState.ERROR
            except KeyboardInterrupt:
                self.logger.warning("Daemon interrupted by user.")
            except Exception as e:
                self.logger.error(f"An error occurred: {e}")
                self._status.state = DaemonState.ERROR
                self._status.error = str(e)

        await self.stop(goto_sleep_on_stop)

    def _setup_backend(
        self,
        wireless_version: bool,
        sim: bool,
        serialport: str,
        scene: str,
        check_collision: bool,
        kinematics_engine: str,
        headless: bool,
        hardware_config_filepath: str | None = None,
    ) -> "RobotBackend | MujocoBackend":
        if sim:
            return MujocoBackend(
                scene=scene,
                check_collision=check_collision,
                kinematics_engine=kinematics_engine,
                headless=headless,
            )
        else:
            if serialport == "auto":
                ports = find_serial_port(wireless_version=wireless_version)

                if len(ports) == 0:
                    raise RuntimeError(
                        "No Reachy Mini serial port found. "
                        "Check USB connection and permissions. "
                        "Or directly specify the serial port using --serialport."
                    )
                elif len(ports) > 1:
                    raise RuntimeError(
                        f"Multiple Reachy Mini serial ports found {ports}."
                        "Please specify the serial port using --serialport."
                    )

                serialport = ports[0]
                self.logger.info(f"Found Reachy Mini serial port: {serialport}")

            self.logger.info(
                f"Creating RobotBackend with parameters: serialport={serialport}, check_collision={check_collision}, kinematics_engine={kinematics_engine}"
            )
            return RobotBackend(
                serialport=serialport,
                log_level=self.log_level,
                check_collision=check_collision,
                kinematics_engine=kinematics_engine,
                hardware_config_filepath=hardware_config_filepath,
            )


class DaemonState(Enum):
    """Enum representing the state of the Reachy Mini daemon."""

    NOT_INITIALIZED = "not_initialized"
    STARTING = "starting"
    RUNNING = "running"
    STOPPING = "stopping"
    STOPPED = "stopped"
    ERROR = "error"


@dataclass
class DaemonStatus:
    """Dataclass representing the status of the Reachy Mini daemon."""

    state: DaemonState
    wireless_version: bool
    desktop_app_daemon: bool
    simulation_enabled: Optional[bool]
    backend_status: Optional[RobotBackendStatus | MujocoBackendStatus]
    error: Optional[str] = None
    wlan_ip: Optional[str] = None
    version: Optional[str] = None<|MERGE_RESOLUTION|>--- conflicted
+++ resolved
@@ -37,11 +37,8 @@
         self,
         log_level: str = "INFO",
         wireless_version: bool = False,
-<<<<<<< HEAD
         stream: bool = False,
-=======
         desktop_app_daemon: bool = False,
->>>>>>> 0060730a
     ) -> None:
         """Initialize the Reachy Mini daemon."""
         self.log_level = log_level
