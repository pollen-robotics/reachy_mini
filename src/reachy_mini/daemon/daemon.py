--- conflicted
+++ resolved
@@ -14,15 +14,11 @@
 from typing import Any, Optional
 
 from reachy_mini.daemon.backend.abstract import MotorControlMode
-<<<<<<< HEAD
-from reachy_mini.media.webrtc_daemon import GstWebRTC
-=======
 from reachy_mini.daemon.utils import (
     convert_enum_to_dict,
     find_serial_port,
     get_ip_address,
 )
->>>>>>> c2f63f03
 
 from ..io.zenoh_server import ZenohServer
 from .backend.mujoco import MujocoBackend, MujocoBackendStatus
