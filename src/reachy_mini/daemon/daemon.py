--- conflicted
+++ resolved
@@ -171,34 +171,36 @@
             self._status.error = str(e)
             raise e
 
-<<<<<<< HEAD
-        self.server = ZenohServer(
+        self.zenoh_server = ZenohServer(
             prefix=self.robot_name,
             backend=self.backend,
             localhost_only=localhost_only,
         )
-        self.server.start()
-
-=======
-        self.zenoh_server = ZenohServer(self.backend, localhost_only=localhost_only)
         self.zenoh_server.start()
->>>>>>> 07e9f7fb
         self._thread_publish_status = Thread(target=self._publish_status, daemon=True)
         self._thread_publish_status.start()
 
         self.websocket_server: Optional[AsyncWebSocketController] = None
         if websocket_uri is not None:
-            self.websocket_server = AsyncWebSocketController(ws_uri=websocket_uri + "/robot", backend=self.backend)
+            self.websocket_server = AsyncWebSocketController(
+                ws_uri=websocket_uri + "/robot", backend=self.backend
+            )
 
         if stream_media:
             if websocket_uri is None:
                 raise ValueError("WebSocket URI is required when streaming media.")
             self.media_manager = MediaManager()
-            self.websocket_frame_sender = AsyncWebSocketFrameSender(ws_uri=websocket_uri + "/video_stream")
-            self._thread_publish_frames = Thread(target=self._publish_frames, daemon=True)
+            self.websocket_frame_sender = AsyncWebSocketFrameSender(
+                ws_uri=websocket_uri + "/video_stream"
+            )
+            self._thread_publish_frames = Thread(
+                target=self._publish_frames, daemon=True
+            )
             self._thread_event_publish_frames = Event()
             self._thread_publish_frames.start()
-            self.websocket_audio_sender = AsyncWebSocketAudioStreamer(ws_uri=websocket_uri + "/audio_stream")
+            self.websocket_audio_sender = AsyncWebSocketAudioStreamer(
+                ws_uri=websocket_uri + "/audio_stream"
+            )
             self._thread_publish_audio = Thread(target=self._publish_audio, daemon=True)
             self._thread_event_publish_audio = Event()
             self._thread_publish_audio.start()
@@ -219,15 +221,27 @@
                 self.zenoh_server.stop()
                 if self.websocket_server is not None:
                     self.websocket_server.stop()
-                if self._thread_publish_frames is not None and self._thread_publish_frames.is_alive():
+                if (
+                    self._thread_publish_frames is not None
+                    and self._thread_publish_frames.is_alive()
+                ):
                     self._thread_event_publish_frames.set()
                     self._thread_publish_frames.join(timeout=2.0)
-                if self._thread_publish_audio is not None and self._thread_publish_audio.is_alive():
+                if (
+                    self._thread_publish_audio is not None
+                    and self._thread_publish_audio.is_alive()
+                ):
                     self._thread_event_publish_audio.set()
                     self._thread_publish_audio.join(timeout=2.0)
-                if self.websocket_frame_sender is not None and self.websocket_frame_sender.connected.is_set():
+                if (
+                    self.websocket_frame_sender is not None
+                    and self.websocket_frame_sender.connected.is_set()
+                ):
                     self.websocket_frame_sender.stop_flag = True
-                if self.websocket_audio_sender is not None and self.websocket_audio_sender.connected.is_set():
+                if (
+                    self.websocket_audio_sender is not None
+                    and self.websocket_audio_sender.connected.is_set()
+                ):
                     self.websocket_audio_sender.stop_flag = True
                 self.backend = None
 
