--- conflicted
+++ resolved
@@ -125,7 +125,61 @@
     return await app_manager.current_app_status()
 
 
-<<<<<<< HEAD
+class PrivateSpaceInstallRequest(BaseModel):
+    """Request model for installing a private HuggingFace space."""
+
+    space_id: str
+
+
+@router.post("/install-private-space")
+async def install_private_space(
+    request: PrivateSpaceInstallRequest,
+    app_manager: "AppManager" = Depends(get_app_manager),
+) -> dict[str, str]:
+    """Install a private HuggingFace space.
+
+    Only available on wireless version.
+    Requires HF token to be stored via /api/hf-auth/save-token first.
+    """
+    if not app_manager.wireless_version:
+        raise HTTPException(
+            status_code=403,
+            detail="Private space installation only available on wireless version",
+        )
+
+    from reachy_mini.apps.sources import hf_auth
+
+    # Check if token is available
+    token = hf_auth.get_hf_token()
+    if not token:
+        raise HTTPException(
+            status_code=401,
+            detail="No HuggingFace token found. Please authenticate first.",
+        )
+
+    # Create AppInfo for the private space
+    space_name = request.space_id.split("/")[-1]
+    app_info = AppInfo(
+        name=space_name,
+        description=f"Private space: {request.space_id}",
+        url=f"https://huggingface.co/spaces/{request.space_id}",
+        source_kind=SourceKind.HF_SPACE,
+        extra={
+            "id": request.space_id,
+            "private": True,
+            "cardData": {
+                "title": space_name,
+                "short_description": f"Private space: {request.space_id}",
+            },
+        },
+    )
+
+    job_id = bg_job_register.run_command(
+        "install", app_manager.install_new_app, app_info
+    )
+    return {"job_id": job_id}
+
+
 @router.get("/startup-preference/{app_name}")
 async def get_startup_preference(app_name: str) -> dict[str, bool]:
     """Get the startup preference for an app.
@@ -162,59 +216,4 @@
         set_app_startup_preference(app_name, request.start_at_startup)
         return {"start_at_startup": request.start_at_startup}
     except ValueError as e:
-        raise HTTPException(status_code=400, detail=str(e))
-=======
-class PrivateSpaceInstallRequest(BaseModel):
-    """Request model for installing a private HuggingFace space."""
-
-    space_id: str
-
-
-@router.post("/install-private-space")
-async def install_private_space(
-    request: PrivateSpaceInstallRequest,
-    app_manager: "AppManager" = Depends(get_app_manager),
-) -> dict[str, str]:
-    """Install a private HuggingFace space.
-
-    Only available on wireless version.
-    Requires HF token to be stored via /api/hf-auth/save-token first.
-    """
-    if not app_manager.wireless_version:
-        raise HTTPException(
-            status_code=403,
-            detail="Private space installation only available on wireless version",
-        )
-
-    from reachy_mini.apps.sources import hf_auth
-
-    # Check if token is available
-    token = hf_auth.get_hf_token()
-    if not token:
-        raise HTTPException(
-            status_code=401,
-            detail="No HuggingFace token found. Please authenticate first.",
-        )
-
-    # Create AppInfo for the private space
-    space_name = request.space_id.split("/")[-1]
-    app_info = AppInfo(
-        name=space_name,
-        description=f"Private space: {request.space_id}",
-        url=f"https://huggingface.co/spaces/{request.space_id}",
-        source_kind=SourceKind.HF_SPACE,
-        extra={
-            "id": request.space_id,
-            "private": True,
-            "cardData": {
-                "title": space_name,
-                "short_description": f"Private space: {request.space_id}",
-            },
-        },
-    )
-
-    job_id = bg_job_register.run_command(
-        "install", app_manager.install_new_app, app_info
-    )
-    return {"job_id": job_id}
->>>>>>> 20e3ec7c
+        raise HTTPException(status_code=400, detail=str(e))