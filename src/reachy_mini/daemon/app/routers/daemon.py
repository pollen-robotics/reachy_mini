"""Daemon-related API routes."""

import logging
import threading

from fastapi import APIRouter, Depends, HTTPException, Request

from reachy_mini.daemon.app import bg_job_register

from ...daemon import Daemon, DaemonStatus
from ..dependencies import get_daemon

router = APIRouter(
    prefix="/daemon",
)
busy_lock = threading.Lock()


@router.post("/start")
async def start_daemon(
    request: Request,
    wake_up: bool,
    daemon: Daemon = Depends(get_daemon),
) -> dict[str, str]:
    """Start the daemon."""
    if busy_lock.locked():
        raise HTTPException(status_code=409, detail="Daemon is busy.")

    async def start(logger: logging.Logger) -> None:
        with busy_lock:
            await daemon.start(
                sim=request.app.state.args.sim,
                serialport=request.app.state.args.serialport,
                scene=request.app.state.args.scene,
                localhost_only=request.app.state.args.localhost_only,
                wake_up_on_start=wake_up,
                check_collision=request.app.state.args.check_collision,
                kinematics_engine=request.app.state.args.kinematics_engine,
                headless=request.app.state.args.headless,
<<<<<<< HEAD
                websocket_uri=request.app.state.args.websocket_uri,
                stream_media=request.app.state.args.stream_media,
                use_audio=request.app.state.args.use_audio,
=======
                hardware_config_filepath=request.app.state.args.hardware_config_filepath,
>>>>>>> 0c66d62a
            )

    job_id = bg_job_register.run_command("daemon-start", start)
    return {"job_id": job_id}


@router.post("/stop")
async def stop_daemon(
    goto_sleep: bool, daemon: Daemon = Depends(get_daemon)
) -> dict[str, str]:
    """Stop the daemon, optionally putting the robot to sleep."""
    if busy_lock.locked():
        raise HTTPException(status_code=409, detail="Daemon is busy.")

    async def stop(logger: logging.Logger) -> None:
        with busy_lock:
            await daemon.stop(goto_sleep_on_stop=goto_sleep)

    job_id = bg_job_register.run_command("daemon-stop", stop)
    return {"job_id": job_id}


@router.post("/restart")
async def restart_daemon(
    request: Request, daemon: Daemon = Depends(get_daemon)
) -> dict[str, str]:
    """Restart the daemon."""
    if busy_lock.locked():
        raise HTTPException(status_code=409, detail="Daemon is busy.")

    async def restart(logger: logging.Logger) -> None:
        with busy_lock:
            await daemon.restart()

    job_id = bg_job_register.run_command("daemon-restart", restart)
    return {"job_id": job_id}


@router.get("/status")
async def get_daemon_status(daemon: Daemon = Depends(get_daemon)) -> DaemonStatus:
    """Get the current status of the daemon."""
    return daemon.status()<|MERGE_RESOLUTION|>--- conflicted
+++ resolved
@@ -37,13 +37,10 @@
                 check_collision=request.app.state.args.check_collision,
                 kinematics_engine=request.app.state.args.kinematics_engine,
                 headless=request.app.state.args.headless,
-<<<<<<< HEAD
                 websocket_uri=request.app.state.args.websocket_uri,
                 stream_media=request.app.state.args.stream_media,
                 use_audio=request.app.state.args.use_audio,
-=======
                 hardware_config_filepath=request.app.state.args.hardware_config_filepath,
->>>>>>> 0c66d62a
             )
 
     job_id = bg_job_register.run_command("daemon-start", start)
