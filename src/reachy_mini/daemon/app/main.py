--- conflicted
+++ resolved
@@ -91,11 +91,7 @@
     )
 
     app.state.args = args
-<<<<<<< HEAD
-    app.state.daemon = Daemon(args.wireless_version)
-=======
     app.state.daemon = Daemon(wireless_version=args.wireless_version)
->>>>>>> f9a56266
     app.state.app_manager = AppManager()
 
     app.add_middleware(
