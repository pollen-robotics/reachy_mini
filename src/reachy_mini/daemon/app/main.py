"""Daemon entry point for the Reachy Mini robot.

This script serves as the command-line interface (CLI) entry point for the Reachy Mini daemon.
It initializes the daemon with specified parameters such as simulation mode, serial port,
scene to load, and logging level. The daemon runs indefinitely, handling requests and
managing the robot's state.

"""

import argparse
import asyncio
import logging
from contextlib import asynccontextmanager
from dataclasses import dataclass
from pathlib import Path
from typing import AsyncGenerator

import uvicorn
from fastapi import APIRouter, FastAPI, Request
from fastapi.middleware.cors import CORSMiddleware
from fastapi.responses import HTMLResponse
from fastapi.staticfiles import StaticFiles
from fastapi.templating import Jinja2Templates

from reachy_mini.apps.manager import AppManager
from reachy_mini.daemon.app.routers import (
    apps,
    daemon,
    kinematics,
    motors,
    move,
    state,
    volume,
)
from reachy_mini.daemon.daemon import Daemon


@dataclass
class Args:
    """Arguments for configuring the Reachy Mini daemon."""

    log_level: str = "INFO"
    log_file: str | None = None

    wireless_version: bool = False
    desktop_app_daemon: bool = False

    stream: bool = False

    serialport: str = "auto"
    hardware_config_filepath: str | None = None

    sim: bool = False
    scene: str = "empty"
    headless: bool = False
    websocket_uri: str | None = None
    stream_media: bool = False
    use_audio: bool = True

    kinematics_engine: str = "AnalyticalKinematics"
    check_collision: bool = False

    autostart: bool = True
    timeout_health_check: float | None = None

    wake_up_on_start: bool = True
    goto_sleep_on_stop: bool = True

    robot_name: str = "reachy_mini"

    fastapi_host: str = "0.0.0.0"
    fastapi_port: int = 8000

    localhost_only: bool | None = None


def create_app(args: Args, health_check_event: asyncio.Event | None = None) -> FastAPI:
    """Create and configure the FastAPI application."""
    localhost_only = (
        args.localhost_only
        if args.localhost_only is not None
        else (False if args.wireless_version else True)
    )

    @asynccontextmanager
    async def lifespan(app: FastAPI) -> AsyncGenerator[None, None]:
        """Lifespan context manager for the FastAPI application."""
        args = app.state.args  # type: Args

        try:
            if args.autostart:
                await app.state.daemon.start(
                    serialport=args.serialport,
                    sim=args.sim,
                    scene=args.scene,
                    headless=args.headless,
                    websocket_uri=args.websocket_uri,
                    stream_media=args.stream_media,
                    use_audio=args.use_audio,
                    kinematics_engine=args.kinematics_engine,
                    check_collision=args.check_collision,
                    wake_up_on_start=args.wake_up_on_start,
                    localhost_only=localhost_only,
                    hardware_config_filepath=args.hardware_config_filepath,
                )
            yield
        finally:
            # Ensure cleanup happens even if there's an exception
            try:
                logging.info("Shutting down app manager...")
                await app.state.app_manager.close()
            except Exception as e:
                logging.error(f"Error closing app manager: {e}")

            try:
                logging.info("Shutting down daemon...")
                await app.state.daemon.stop(
                    goto_sleep_on_stop=args.goto_sleep_on_stop,
                )
            except Exception as e:
                logging.error(f"Error stopping daemon: {e}")

    app = FastAPI(
        lifespan=lifespan,
    )

    app.state.args = args
    app.state.daemon = Daemon(
        robot_name=args.robot_name,
        wireless_version=args.wireless_version,
        desktop_app_daemon=args.desktop_app_daemon,
    )
    app.state.app_manager = AppManager(
        wireless_version=args.wireless_version,
        desktop_app_daemon=args.desktop_app_daemon,
    )
<<<<<<< HEAD
    app.state.app_manager = AppManager(running_on_wireless=args.wireless_version)
=======
>>>>>>> 2f1fb4ce

    router = APIRouter(prefix="/api")
    router.include_router(apps.router)
    router.include_router(daemon.router)
    router.include_router(kinematics.router)
    router.include_router(motors.router)
    router.include_router(move.router)
    router.include_router(state.router)
    router.include_router(volume.router)

    if args.wireless_version:
        from .routers import update, wifi_config

        app.include_router(update.router)
        app.include_router(wifi_config.router)

    app.include_router(router)

    if health_check_event is not None:

        @app.post("/health-check")
        async def health_check() -> dict[str, str]:
            """Health check endpoint to reset the health check timer."""
            health_check_event.set()
            return {"status": "ok"}

    app.add_middleware(
        CORSMiddleware,
        allow_origins=["*"],  # or restrict to your HF domain
        allow_methods=["*"],
        allow_headers=["*"],
    )

    STATIC_DIR = Path(__file__).parent / "dashboard" / "static"
    TEMPLATES_DIR = Path(__file__).parent / "dashboard" / "templates"

    app.mount("/static", StaticFiles(directory=STATIC_DIR), name="static")
    templates = Jinja2Templates(directory=str(TEMPLATES_DIR))

    @app.get("/")
    async def dashboard(request: Request) -> HTMLResponse:
        """Render the dashboard."""
        return templates.TemplateResponse(
            "index.html", {"request": request, "args": args}
        )

    if args.wireless_version:

        @app.get("/settings")
        async def settings(request: Request) -> HTMLResponse:
            """Render the settings page."""
            return templates.TemplateResponse("settings.html", {"request": request})

    return app


def run_app(args: Args) -> None:
    """Run the FastAPI app with Uvicorn."""
    logging.basicConfig(level=logging.INFO)

    async def run_server() -> None:
        health_check_event = asyncio.Event()
        app = create_app(args, health_check_event)

        config = uvicorn.Config(app, host=args.fastapi_host, port=args.fastapi_port)
        server = uvicorn.Server(config)

        health_check_task = None

        async def health_check_timeout(timeout_seconds: float) -> None:
            while True:
                try:
                    await asyncio.wait_for(
                        health_check_event.wait(),
                        timeout=timeout_seconds,
                    )
                    health_check_event.clear()
                except asyncio.TimeoutError:
                    logging.warning("Health check timeout reached, stopping app.")
                    server.should_exit = True
                    break
                except asyncio.CancelledError:
                    logging.info("Health check task cancelled.")
                    break

        try:
            if args.timeout_health_check is not None:
                health_check_task = asyncio.create_task(
                    health_check_timeout(args.timeout_health_check)
                )
            await server.serve()
        except KeyboardInterrupt:
            logging.info("Received Ctrl-C, shutting down gracefully.")
        finally:
            # Cancel health check task if it exists
            if health_check_task and not health_check_task.done():
                health_check_task.cancel()
                try:
                    await health_check_task
                except asyncio.CancelledError:
                    pass

    try:
        asyncio.run(run_server())
    except KeyboardInterrupt:
        logging.info("Shutdown complete.")
    except Exception as e:
        logging.error(f"Error during shutdown: {e}")
        raise


def main() -> None:
    """Run the FastAPI app with Uvicorn."""
    default_args = Args()

    parser = argparse.ArgumentParser(description="Run the Reachy Mini daemon.")
    parser.add_argument(
        "--wireless-version",
        action="store_true",
        default=default_args.wireless_version,
        help="Use the wireless version of Reachy Mini (default: False).",
    )
    parser.add_argument(
        "--desktop-app-daemon",
        action="store_true",
        default=default_args.desktop_app_daemon,
        help="Use the desktop version of Reachy Mini (default: False).",
    )

    parser.add_argument(
        "--stream",
        action="store_true",
        default=default_args.stream,
        help="Enable webrtc streaming. For wireless version only (default: False).",
    )

    parser.add_argument(
        "--robot-name",
        type=str,
        default=default_args.robot_name,
        help="Name of the robot (default: reachy_mini).",
    )

    # Real robot mode
    parser.add_argument(
        "-p",
        "--serialport",
        type=str,
        default=default_args.serialport,
        help="Serial port for real motors (default: will try to automatically find the port).",
    )
    default_hw_config_path = str(
        (
            Path(__file__).parent.parent.parent
            / "assets"
            / "config"
            / "hardware_config.yaml"
        ).resolve()
    )
    parser.add_argument(
        "--hardware-config-filepath",
        type=str,
        default=default_hw_config_path,
        help=f"Path to the hardware configuration YAML file (default: {default_hw_config_path}).",
    )
    # Simulation mode
    parser.add_argument(
        "--sim",
        action="store_true",
        default=default_args.sim,
        help="Run in simulation mode using Mujoco.",
    )
    parser.add_argument(
        "--scene",
        type=str,
        default=default_args.scene,
        help="Name of the scene to load (default: empty)",
    )
    parser.add_argument(
        "--headless",
        action="store_true",
        default=default_args.headless,
        help="Run the daemon in headless mode (default: False).",
    )
    parser.add_argument(
        "--websocket-uri",
        type=str,
        default=default_args.websocket_uri,
        help="WebSocket URI for remote control and streaming of the robot (default: None). Example: ws://localhost:8000",
    )
    parser.add_argument(
        "--stream-media",
        action="store_true",
        default=default_args.stream_media,
        help="Stream media to the WebSocket. Requires a WebSocket URI to be set. (default: False).",
    )
    parser.add_argument(
        "--deactivate-audio",
        action="store_false",
        dest="use_audio",
        default=default_args.use_audio,
        help="Deactivate audio (default: True).",
    )
    # Daemon options
    parser.add_argument(
        "--autostart",
        action="store_true",
        default=default_args.autostart,
        help="Automatically start the daemon on launch (default: True).",
    )
    parser.add_argument(
        "--no-autostart",
        action="store_false",
        dest="autostart",
        help="Do not automatically start the daemon on launch (default: False).",
    )
    parser.add_argument(
        "--timeout-health-check",
        type=float,
        default=None,
        help="Set the health check timeout in seconds (default: None).",
    )
    parser.add_argument(
        "--wake-up-on-start",
        action="store_true",
        default=default_args.wake_up_on_start,
        help="Wake up the robot on daemon start (default: True).",
    )
    parser.add_argument(
        "--no-wake-up-on-start",
        action="store_false",
        dest="wake_up_on_start",
        help="Do not wake up the robot on daemon start (default: False).",
    )
    parser.add_argument(
        "--goto-sleep-on-stop",
        action="store_true",
        default=default_args.goto_sleep_on_stop,
        help="Put the robot to sleep on daemon stop (default: True).",
    )
    parser.add_argument(
        "--no-goto-sleep-on-stop",
        action="store_false",
        dest="goto_sleep_on_stop",
        help="Do not put the robot to sleep on daemon stop (default: False).",
    )
    # Zenoh server options
    parser.add_argument(
        "--localhost-only",
        action="store_true",
        default=default_args.localhost_only,
        help="Restrict the server to localhost only (default: True).",
    )
    parser.add_argument(
        "--no-localhost-only",
        action="store_false",
        dest="localhost_only",
        help="Allow the server to listen on all interfaces (default: False).",
    )
    # Kinematics options
    parser.add_argument(
        "--check-collision",
        action="store_true",
        default=default_args.check_collision,
        help="Enable collision checking (default: False).",
    )

    parser.add_argument(
        "--kinematics-engine",
        type=str,
        default=default_args.kinematics_engine,
        choices=["Placo", "NN", "AnalyticalKinematics"],
        help="Set the kinematics engine (default: AnalyticalKinematics).",
    )
    # FastAPI server options
    parser.add_argument(
        "--fastapi-host",
        type=str,
        default=default_args.fastapi_host,
    )
    parser.add_argument(
        "--fastapi-port",
        type=int,
        default=default_args.fastapi_port,
    )
    # Logging options
    parser.add_argument(
        "--log-level",
        type=str,
        default=default_args.log_level,
        choices=["DEBUG", "INFO", "WARNING", "ERROR", "CRITICAL"],
        help="Set the logging level (default: INFO).",
    )
    parser.add_argument(
        "--log-file",
        type=str,
        default=default_args.log_file,
        help="Path to a file to write logs to.",
    )

    args = parser.parse_args()

    if args.log_file:
        file_handler = logging.FileHandler(args.log_file, mode="a")
        file_handler.setFormatter(
            logging.Formatter("%(asctime)s - %(name)s - %(levelname)s - %(message)s")
        )
        logging.getLogger().addHandler(file_handler)
        logging.getLogger().setLevel(args.log_level)

    run_app(Args(**vars(args)))


if __name__ == "__main__":
    main()<|MERGE_RESOLUTION|>--- conflicted
+++ resolved
@@ -134,10 +134,6 @@
         wireless_version=args.wireless_version,
         desktop_app_daemon=args.desktop_app_daemon,
     )
-<<<<<<< HEAD
-    app.state.app_manager = AppManager(running_on_wireless=args.wireless_version)
-=======
->>>>>>> 2f1fb4ce
 
     router = APIRouter(prefix="/api")
     router.include_router(apps.router)
