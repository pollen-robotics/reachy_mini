--- conflicted
+++ resolved
@@ -117,17 +117,11 @@
 
     app.state.args = args
     app.state.daemon = Daemon(
-<<<<<<< HEAD
-        wireless_version=args.wireless_version, stream=args.stream
-    )
-    app.state.app_manager = AppManager()
-=======
         wireless_version=args.wireless_version, desktop_app_daemon=args.desktop_app_daemon
     )
     app.state.app_manager = AppManager(
         wireless_version=args.wireless_version, desktop_app_daemon=args.desktop_app_daemon
     )
->>>>>>> 0060730a
 
     router = APIRouter(prefix="/api")
     router.include_router(apps.router)
