"""Base class for robot backends, simulated or real.

This module defines the `Backend` class, which serves as a base for implementing
different types of robot backends, whether they are simulated (like Mujoco) or real
(connected via serial port). The class provides methods for managing joint positions,
torque control, and other backend-specific functionalities.
It is designed to be extended by subclasses that implement the specific behavior for
each type of backend.
"""

import json
import logging
import threading
import time
from importlib.resources import files
from pathlib import Path
from typing import List

import numpy as np

import reachy_mini
from reachy_mini.kinematics import NNKinematics, PlacoKinematics
from reachy_mini.utils.interpolation import (
    compose_world_offset,
    linear_pose_interpolation,
    time_trajectory,
)
from reachy_mini.utils.relative_timeout import RelativeOffsetManager


class Backend:
    """Base class for robot backends, simulated or real."""

    urdf_root_path: str = str(
        files(reachy_mini).joinpath("descriptions/reachy_mini/urdf")
    )

    models_root_path: str = str(files(reachy_mini).joinpath("assets/models"))

    def __init__(
        self,
        log_level: str = "INFO",
        check_collision: bool = False,
        kinematics_engine: str = "Placo",
    ) -> None:
        """Initialize the backend."""
        self.logger = logging.getLogger(__name__)
        self.logger.setLevel(log_level)

        self.should_stop = threading.Event()
        self.ready = threading.Event()

        self.check_collision = (
            check_collision  # Flag to enable/disable collision checking
        )
        self.kinematics_engine = kinematics_engine
        assert self.kinematics_engine != "Analytical", (
            "Analytical kinematics engine is not integrated yet"
        )

        self.logger.info(f"Using {self.kinematics_engine} kinematics engine")

        if self.check_collision:
            assert self.kinematics_engine == "Placo", (
                "Collision checking is only available with Placo Kinematics"
            )

        self.gravity_compensation_mode = False  # Flag for gravity compensation mode

        if self.gravity_compensation_mode:
            assert self.kinematics_engine == "Placo", (
                "Gravity compensation is only available with Placo kinematics"
            )

        if self.kinematics_engine == "Placo":
            self.head_kinematics = PlacoKinematics(
                Backend.urdf_root_path, check_collision=self.check_collision
            )
        elif self.kinematics_engine == "NN":
            self.head_kinematics = NNKinematics(Backend.models_root_path)
        else:
            print("???")
            exit()

        self.current_head_pose = None  # 4x4 pose matrix
        self.target_head_pose = None  # 4x4 pose matrix
        self.target_body_yaw = None  # Last body yaw used in IK computations

        self.target_head_joint_positions = None  # [yaw, 0, 1, 2, 3, 4, 5]
        self.current_head_joint_positions = None  # [yaw, 0, 1, 2, 3, 4, 5]
        self.target_antenna_joint_positions = None  # [0, 1]
        self.current_antenna_joint_positions = None  # [0, 1]

        # Relative offsets manager with timeout and smooth decay
        self.relative_manager = RelativeOffsetManager(
            timeout_seconds=1.0, decay_duration=1.0
        )

        self.joint_positions_publisher = None  # Placeholder for a publisher object
        self.pose_publisher = None  # Placeholder for a pose publisher object
        self.recording_publisher = None  # Placeholder for a recording publisher object
        self.error = None  # To store any error that occurs during execution
        self.is_recording = False  # Flag to indicate if recording is active
        self.recorded_data = []  # List to store recorded data

        # variables to store the last computed head joint positions and pose
        self._last_target_body_yaw = None  # Last body yaw used in IK computations
        self._last_target_head_pose = None  # Last head pose used in IK computations
        self.target_head_joint_current = None  # Placeholder for head joint torque
        self.target_head_operation_mode = None  # Placeholder for head operation mode
        self.ik_required = False  # Flag to indicate if IK computation is required

        # Tolerance for kinematics computations
        # For Forward kinematics (around 0.25deg)
        # - FK is calculated at each timestep and is susceptible to noise
        self._fk_kin_tolerance = 1e-3  # rads
        # For Inverse kinematics (around 0.5mm and 0.1 degrees)
        # - IK is calculated only when the head pose is set by the user
        self._ik_kin_tolerance = {
            "rad": 2e-3,  # rads
            "m": 0.5e-3,  # m
        }

        # Recording lock to guard buffer swaps and appends
        self._rec_lock = threading.Lock()

    def get_effective_head_pose_and_yaw(self) -> tuple[np.ndarray, float]:
        """Get the effective head pose and body yaw (absolute target + relative offsets).

        Returns:
            tuple: (effective_head_pose, effective_body_yaw)

        """
        base_pose = (
            self.target_head_pose if self.target_head_pose is not None else np.eye(4)
        )
        base_yaw = self.target_body_yaw if self.target_body_yaw is not None else 0.0

        # Get current offsets (with timeout/decay applied)
        head_offset, yaw_offset, _ = self.relative_manager.get_current_offsets()

        # Apply relative offsets using correct matrix composition
        effective_pose = compose_world_offset(base_pose, head_offset)
        effective_yaw = base_yaw + yaw_offset

        return effective_pose, effective_yaw

    def get_effective_antenna_positions(self) -> List[float]:
        """Get the effective antenna positions (absolute target + relative offsets).

        Returns:
            List[float]: effective antenna positions

        """
<<<<<<< HEAD
        base_positions = (
            self.target_antenna_joint_positions
            if self.target_antenna_joint_positions is not None
            else [0.0, 0.0]
        )
=======
        base_positions = self.target_antenna_joint_positions if self.target_antenna_joint_positions is not None else [0.0, 0.0]
>>>>>>> 55f4edc6

        # Get current offsets (with timeout/decay applied)
        _, _, antenna_offsets = self.relative_manager.get_current_offsets()

        return [base_positions[i] + antenna_offsets[i] for i in range(2)]

    # Life cycle methods
    def wrapped_run(self):
        """Run the backend in a try-except block to store errors."""
        try:
            self.run()
        except Exception as e:
            self.error = str(e)
            self.close()
            raise e

    def run(self):
        """Run the backend.

        This method is a placeholder and should be overridden by subclasses.
        """
        raise NotImplementedError("The method run should be overridden by subclasses.")

    def close(self) -> None:
        """Close the backend.

        This method is a placeholder and should be overridden by subclasses.
        """
        raise NotImplementedError(
            "The method close should be overridden by subclasses."
        )

    def get_status(self):
        """Return backend statistics.

        This method is a placeholder and should be overridden by subclasses.
        """
        raise NotImplementedError(
            "The method get_status should be overridden by subclasses."
        )

    # Present/Target joint positions
    def set_joint_positions_publisher(self, publisher) -> None:
        """Set the publisher for joint positions.

        Args:
            publisher: A publisher object that will be used to publish joint positions.

        """
        self.joint_positions_publisher = publisher

    def set_pose_publisher(self, publisher) -> None:
        """Set the publisher for head pose.

        Args:
            publisher: A publisher object that will be used to publish head pose.

        """
        self.pose_publisher = publisher

    def update_target_head_joints_from_ik(
        self, pose: np.ndarray | None = None, body_yaw: float | None = None
    ) -> None:
        """Update the target head joint positions from inverse kinematics.

        Args:
            pose (np.ndarray): 4x4 pose matrix representing the head pose.
            body_yaw (float): The yaw angle of the body, used to adjust the head pose.

        """
        if pose is None:
            pose = (
                self.target_head_pose
                if self.target_head_pose is not None
                else np.eye(4)
            )

        if body_yaw is None:
            body_yaw = self.target_body_yaw if self.target_body_yaw is not None else 0.0

        # Compute the inverse kinematics to get the head joint positions
        joints = self.head_kinematics.ik(pose, body_yaw=body_yaw)

        if joints is None or np.any(np.isnan(joints)):
            raise ValueError("WARNING: Collision detected or head pose not achievable!")

        # update the target head pose and body yaw
        self._last_target_head_pose = pose
        self._last_target_body_yaw = body_yaw

        self.target_head_joint_positions = joints

    def set_target_head_pose(
        self, pose: np.ndarray, body_yaw: float = 0.0, is_relative: bool = False
    ) -> None:
        """Set the target head pose for the robot.

        Args:
            pose (np.ndarray): 4x4 pose matrix representing the head pose.
            body_yaw (float): The yaw angle of the body, used to adjust the head pose.
            is_relative (bool): If True, treat pose as an offset to be stored.

        """
        if is_relative:
            # Update relative offsets in the manager
            self.relative_manager.update_offsets(
                head_pose_offset=pose, body_yaw_offset=body_yaw
            )
        else:
            # Set absolute targets
            self.target_head_pose = pose
            self.target_body_yaw = body_yaw
        self.ik_required = True

    def set_target_head_joint_positions(self, positions: List[float]) -> None:
        """Set the head joint positions.

        Args:
            positions (List[float]): A list of joint positions for the head.

        """
        self.target_head_joint_positions = positions
        self.ik_required = False

    def set_target_antenna_joint_positions(
        self, positions: List[float], is_relative: bool = False
    ) -> None:
        """Set the antenna joint positions.

        Args:
            positions (List[float]): A list of joint positions for the antenna.
            is_relative (bool): If True, treat positions as offsets to be stored.

        """
        if is_relative:
            # Update relative offsets in the manager
            self.relative_manager.update_offsets(antenna_offsets=positions)
        else:
            # Set absolute targets
            self.target_antenna_joint_positions = positions

    def set_target_head_joint_current(self, current: List[float]) -> None:
        """Set the head joint current.

        Args:
            current (List[float]): A list of current values for the head motors.

        """
        self.target_head_joint_current = current
        self.ik_required = False

    def goto_target(
        self,
        head: np.ndarray | None = None,  # 4x4 pose matrix
        antennas: np.ndarray
        | list[float]
        | None = None,  # [left_angle, right_angle] (in rads)
        duration: float = 0.5,  # Duration in seconds for the movement, default is 0.5 seconds.
        method="default",  # can be "linear", "minjerk", "ease" or "cartoon", default is "default" (-> "minjerk" interpolation)
        body_yaw: float = 0.0,  # Body yaw angle in radians
        is_relative: bool = False,  # If True, treat values as offsets
    ):
        """Go to a target head pose and/or antennas position using task space interpolation, in "duration" seconds.

        Args:
            head (np.ndarray | None): 4x4 pose matrix representing the target head pose.
            antennas (np.ndarray | list[float] | None): 1D array with two elements representing the angles of the antennas in radians.
            duration (float): Duration of the movement in seconds.
            method (str): Interpolation method to use ("linear", "minjerk", "ease", "cartoon"). Default is "minjerk".
            body_yaw (float): Body yaw angle in radians.
            is_relative (bool): If True, treat values as offsets applied at each interpolation step.

        Raises:
            ValueError: If neither head nor antennas are provided, or if duration is not positive.

        """
        start_head_pose = self.get_present_head_pose()
        target_head_pose = head if head is not None else start_head_pose
        start_body_yaw = self.get_present_body_yaw()

        start_antennas = np.array(self.get_present_antenna_joint_positions())
        target_antennas = antennas if antennas is not None else start_antennas

        t0 = time.time()
        while time.time() - t0 < duration:
            t = time.time() - t0

            interp_time = time_trajectory(t / duration, method=method)
            interp_head_pose = linear_pose_interpolation(
                start_head_pose, target_head_pose, interp_time
            )
            interp_antennas_joint = (
                start_antennas + (target_antennas - start_antennas) * interp_time
            )
            interp_body_yaw_joint = (
                start_body_yaw + (body_yaw - start_body_yaw) * interp_time
            )

            self.set_target_head_pose(
                interp_head_pose,
                body_yaw=interp_body_yaw_joint,
                is_relative=is_relative,
            )
            self.set_target_antenna_joint_positions(
                list(interp_antennas_joint), is_relative=is_relative
            )
            time.sleep(0.01)

    def set_recording_publisher(self, publisher) -> None:
        """Set the publisher for recording data.

        Args:
            publisher: A publisher object that will be used to publish recorded data.

        """
        self.recording_publisher = publisher

    def append_record(self, record: dict) -> None:
        """Append a record to the recorded data.

        Args:
            record (dict): A dictionary containing the record data to be appended.

        """
        if not self.is_recording:
            return
        # Double-check under lock to avoid race with stop_recording
        with self._rec_lock:
            if self.is_recording:
                self.recorded_data.append(record)

    def start_recording(self) -> None:
        """Start recording data."""
        with self._rec_lock:
            self.recorded_data = []
            self.is_recording = True

    def stop_recording(self) -> None:
        """Stop recording data and publish the recorded data."""
        # Swap buffer under lock so writers cannot touch the published list
        with self._rec_lock:
            self.is_recording = False
            recorded_data, self.recorded_data = self.recorded_data, []
        # Publish outside the lock
        if self.recording_publisher is not None:
            self.recording_publisher.put(json.dumps(recorded_data))
        else:
            self.logger.warning(
                "stop_recording called but recording_publisher is not set; dropping data."
            )

    def set_head_operation_mode(self, mode: int) -> None:
        """Set mode of operation for the head."""
        raise NotImplementedError(
            "The method set_head_operation_mode should be overridden by subclasses."
        )

    def set_antennas_operation_mode(self, mode: int) -> None:
        """Set mode of operation for the antennas."""
        raise NotImplementedError(
            "The method set_antennas_operation_mode should be overridden by subclasses."
        )

    def enable_motors(self) -> None:
        """Enable the motors."""
        raise NotImplementedError(
            "The method enable_motors should be overridden by subclasses."
        )

    def disable_motors(self) -> None:
        """Disable the motors."""
        raise NotImplementedError(
            "The method disable_motors should be overridden by subclasses."
        )

    def get_present_head_joint_positions(self) -> List[float]:
        """Return the present head joint positions.

        This method is a placeholder and should be overridden by subclasses.
        """
        raise NotImplementedError(
            "The method get_present_head_joint_positions should be overridden by subclasses."
        )

    def get_present_body_yaw(self) -> float:
        """Return the present body yaw."""
        return self.get_present_head_joint_positions()[0]

    def get_present_head_pose(self) -> np.ndarray:
        """Return the present head pose as a 4x4 matrix."""
        assert self.current_head_pose is not None, (
            "The current head pose is not set. Please call the update_head_kinematics_model method first."
        )
        return self.current_head_pose

    def get_present_antenna_joint_positions(self) -> List[float]:
        """Return the present antenna joint positions.

        This method is a placeholder and should be overridden by subclasses.
        """
        raise NotImplementedError(
            "The method get_present_antenna_joint_positions should be overridden by subclasses."
        )

    # Kinematics methods
    def update_head_kinematics_model(
        self,
        head_joint_positions: List[float] | None = None,
        antennas_joint_positions: List[float] | None = None,
    ) -> None:
        """Update the placo kinematics of the robot.

        Args:
            head_joint_positions (List[float] | None): The joint positions of the head.
            antennas_joint_positions (List[float] | None): The joint positions of the antennas.

        Returns:
            None: This method does not return anything.

        This method updates the head kinematics model with the given joint positions.
        - If the joint positions are not provided, it will use the current joint positions.
        - If the head joint positions have not changed, it will return without recomputing the forward kinematics.
        - If the head joint positions have changed, it will compute the forward kinematics to get the current head pose.
        - If the forward kinematics fails, it will raise an assertion error.
        - If the antennas joint positions are provided, it will update the current antenna joint positions.

        Note:
            This method will update the `current_head_pose` and `current_head_joint_positions`
            attributes of the backend instance with the computed values. And the `current_antenna_joint_positions` if provided.

        """
        if head_joint_positions is None:
            head_joint_positions = self.get_present_head_joint_positions()

        # Compute the forward kinematics to get the current head pose
        self.current_head_pose = self.head_kinematics.fk(head_joint_positions)

        # Check if the FK was successful
        assert self.current_head_pose is not None, (
            "FK failed to compute the current head pose."
        )

        # Store the last head joint positions
        self.current_head_joint_positions = head_joint_positions

        if antennas_joint_positions is not None:
            self.current_antenna_joint_positions = antennas_joint_positions

    def set_automatic_body_yaw(self, body_yaw: float) -> None:
        """Set the automatic body yaw.

        Args:
            body_yaw (float): The yaw angle of the body.

        """
        self.head_kinematics.start_body_yaw = body_yaw

    def set_gravity_compensation_mode(self, mode: bool) -> None:
        """Set the gravity compensation mode.

        Args:
            mode (bool): If True, gravity compensation is enabled.

        """
        if self.kinematics_engine != "Placo":
            raise ValueError(
                "Gravity compensation is only available with Placo kinematics"
            )
        self.gravity_compensation_mode = mode  # True (enable) or False (disable)

    def compensate_head_gravity(self) -> None:
        """Calculate the currents necessary to compensate for gravity."""
        # Even though in their docs dynamixes says that 1 count is 1 mA, in practice I've found it to be 3mA.
        # I am not sure why this happens
        # Another explanation is that our model is bad and the current is overestimated 3x (but I have not had these issues with other robots)
        # So I am using a magic number to compensate for this.
        # for currents under 30mA the constant is around 1
        from_Nm_to_mA = 1.47 / 0.52 * 1000
        # Conversion factor from Nm to mA for the Stewart platform motors
        # The torque constant is not linear, so we need to use a correction factor
        # This is a magic number that should be determined experimentally
        # For currents under 30mA, the constant is around 3
        # Then it drops to 1.0 for currents above 1.5A
        correction_factor = 3.0
        # Get the current head joint positions
        head_joints = self.get_present_head_joint_positions()
        gravity_torque = self.head_kinematics.compute_gravity_torque(
            np.array(head_joints)
        )
        # Convert the torque from Nm to mA
        current = gravity_torque * from_Nm_to_mA / correction_factor
        # Set the head joint current
        self.set_target_head_joint_current(current.tolist())

    def get_urdf(self) -> str:
        """Get the current URDF as a string.

        Returns:
            str: The current URDF.

        """
        urdf_path = Path(self.urdf_root_path) / "robot.urdf"

        with open(urdf_path, "r") as f:
            return f.read()<|MERGE_RESOLUTION|>--- conflicted
+++ resolved
@@ -152,15 +152,11 @@
             List[float]: effective antenna positions
 
         """
-<<<<<<< HEAD
         base_positions = (
             self.target_antenna_joint_positions
             if self.target_antenna_joint_positions is not None
             else [0.0, 0.0]
         )
-=======
-        base_positions = self.target_antenna_joint_positions if self.target_antenna_joint_positions is not None else [0.0, 0.0]
->>>>>>> 55f4edc6
 
         # Get current offsets (with timeout/decay applied)
         _, _, antenna_offsets = self.relative_manager.get_current_offsets()
