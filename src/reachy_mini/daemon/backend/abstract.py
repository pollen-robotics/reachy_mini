--- conflicted
+++ resolved
@@ -718,27 +718,10 @@
         _, _, dist_to_init_pose = distance_between_poses(
             self.get_current_head_pose(), self.INIT_HEAD_POSE
         )
-<<<<<<< HEAD
-        
-        if dist > 0.2:
-            await self.async_goto_target(
-                self.INIT_HEAD_POSE, antennas=[0.0, 0.0], duration=1
-            )
-            await asyncio.sleep(0.2)
-=======
->>>>>>> 73019259
 
         print("dist to sleep pose:", dist_to_sleep_pose)
         print("dist to init pose:", dist_to_init_pose)
 
-<<<<<<< HEAD
-        # Move to the sleep position
-        await self.async_goto_target(
-            self.SLEEP_HEAD_POSE,
-            antennas=self.SLEEP_ANTENNAS_JOINT_POSITIONS,
-            duration=2,
-        )
-=======
         sleep_time = 2.0
 
         # Thresholds found empirically.
@@ -762,7 +745,6 @@
             # The sound doesn't play fully if we don't wait enough
             self.play_sound("go_sleep.wav")
             sleep_time += 3
->>>>>>> 73019259
 
         self._last_head_pose = self.SLEEP_HEAD_POSE
         await asyncio.sleep(sleep_time)
