--- conflicted
+++ resolved
@@ -41,13 +41,9 @@
         files(reachy_mini).joinpath("descriptions/reachy_mini/urdf")
     )
 
-<<<<<<< HEAD
     models_root_path: str = str(files(reachy_mini).joinpath("assets/models"))
 
-    def __init__(self, log_level: str = "INFO") -> None:
-=======
     def __init__(self, log_level: str = "INFO", check_collision: bool = False) -> None:
->>>>>>> ff9875a5
         """Initialize the backend."""
         self.logger = logging.getLogger(__name__)
         self.logger.setLevel(log_level)
@@ -55,30 +51,31 @@
         self.should_stop = threading.Event()
         self.ready = threading.Event()
 
-<<<<<<< HEAD
+        self.check_collision = (
+            check_collision  # Flag to enable/disable collision checking
+        )
+
+        if self.check_collision:
+            assert KINEMATICS_TYPE == "Placo", (
+                "Collision checking is only available with Placo Kinematics"
+            )
+
+        self.gravity_compensation_mode = False  # Flag for gravity compensation mode
+
+        if self.gravity_compensation_mode:
+            assert KINEMATICS_TYPE == "Placo", (
+                "Gravity compensation is only available with Placo kinematics"
+            )
+
         if KINEMATICS_TYPE == "Placo":
-            self.head_kinematics = PlacoKinematics(Backend.urdf_root_path)
+            self.head_kinematics = PlacoKinematics(
+                Backend.urdf_root_path, self.check_collision
+            )
         elif KINEMATICS_TYPE == "NN":
             self.head_kinematics = NNKinematics(Backend.models_root_path)
         else:
             print("???")
             exit()
-
-        self.check_collision = False
-=======
-        self.check_collision = (
-            check_collision  # Flag to enable/disable collision checking
-        )
-        self.head_kinematics = PlacoKinematics(
-            Backend.urdf_root_path, check_collision=self.check_collision
-        )
->>>>>>> ff9875a5
-        self.gravity_compensation_mode = False  # Flag for gravity compensation mode
-
-        if self.gravity_compensation_mode:
-            assert KINEMATICS_TYPE == "Placo", (
-                "Gravity compensation is only available with Placo kinematics"
-            )
 
         self.current_head_pose = None  # 4x4 pose matrix
         self.target_head_pose = None  # 4x4 pose matrix
