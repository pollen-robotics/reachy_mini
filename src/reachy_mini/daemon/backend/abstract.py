--- conflicted
+++ resolved
@@ -28,12 +28,8 @@
 from scipy.spatial.transform import Rotation as R
 
 import reachy_mini
-<<<<<<< HEAD
 from reachy_mini.kinematics import CPPAnalyticKinematics, NNKinematics, PlacoKinematics
-=======
-from reachy_mini.kinematics import NNKinematics, PlacoKinematics
 from reachy_mini.motion.move import Move
->>>>>>> 962aa3d3
 from reachy_mini.utils.interpolation import (
     InterpolationTechnique,
     distance_between_poses,
@@ -657,11 +653,6 @@
         _, _, dist_to_init_pose = distance_between_poses(
             self.get_current_head_pose(), self.INIT_HEAD_POSE
         )
-<<<<<<< HEAD
-        
-=======
-
->>>>>>> 962aa3d3
         sleep_time = 2.0
 
         # Thresholds found empirically.
