--- conflicted
+++ resolved
@@ -10,13 +10,8 @@
 import time
 from dataclasses import dataclass
 from datetime import timedelta
-<<<<<<< HEAD
-from multiprocessing import Event  # It seems to be more accurate than threading.Event
-from typing import Dict, Optional
-=======
-from multiprocessing import Event
-from typing import Annotated, Any  # It seems to be more accurate than threading.Event
->>>>>>> 2d1e16e4
+from multiprocessing import Event   # It seems to be more accurate than threading.Event
+from typing import Annotated, Any, Dict, Optional
 
 import numpy as np
 import numpy.typing as npt
