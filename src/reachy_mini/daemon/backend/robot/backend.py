--- conflicted
+++ resolved
@@ -15,11 +15,6 @@
 import numpy as np
 from reachy_mini_motor_controller import ReachyMiniPyControlLoop
 
-<<<<<<< HEAD
-from reachy_mini.kinematics import PlacoKinematics
-
-=======
->>>>>>> 75a27b45
 from ..abstract import Backend, MotorControlMode
 
 
