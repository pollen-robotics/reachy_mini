"""Robot Backend for Reachy Mini.

This module provides the `RobotBackend` class, which interfaces with the Reachy Mini motor controller to control the robot's movements and manage its status.
It handles the control loop, joint positions, torque enabling/disabling, and provides a status report of the robot's backend.
It uses the `ReachyMiniMotorController` to communicate with the robot's motors.
"""

import json
import logging
import time
from dataclasses import dataclass
from datetime import timedelta
from multiprocessing import Event  # It seems to be more accurate than threading.Event
from typing import Optional

import numpy as np
from reachy_mini_motor_controller import ReachyMiniPyControlLoop

from reachy_mini.daemon.backend.abstract import Backend


class RobotBackend(Backend):
    """Real robot backend for Reachy Mini."""

    def __init__(self, serialport: str, log_level: str = "INFO"):
        """Initialize the RobotBackend.

        Args:
            serialport (str): The serial port to which the Reachy Mini is connected.
            log_level (str): The logging level for the backend. Default is "INFO".

        Tries to connect to the Reachy Mini motor controller and initializes the control loop.

        """
        super().__init__()

        self.logger = logging.getLogger(__name__)
        self.logger.setLevel(log_level)

        self.control_loop_frequency = 200.0  # Hz
        self.c = ReachyMiniPyControlLoop(
            serialport,
            update_loop_period=timedelta(seconds=1.0 / self.control_loop_frequency),
            allowed_retries=5,
            init_timeout=timedelta(seconds=0.5),
            stats_pub_period=None,
        )
        self.last_alive = None

        self._torque_enabled = False

        self._status = RobotBackendStatus(
            ready=False,
            last_alive=None,
            control_loop_stats={},
        )
        self._stats_record_period = 1.0  # seconds
        self._stats = {
            "timestamps": [],
            "nb_error": 0,
            "record_period": self._stats_record_period,
        }

        self._current_head_operation_mode = -1  # Default to torque control mode
        self._current_antennas_operation_mode = -1  # Default to torque control mode
        self.target_antenna_joint_current = None  # Placeholder for antenna joint torque
        self.target_head_joint_current = None  # Placeholder for head joint torque

    def run(self):
        """Run the control loop for the robot backend.

        This method continuously updates the motor controller at a specified frequency.
        It reads the joint positions, updates the motor controller, and publishes the joint positions.
        It also handles errors and retries if the motor controller is not responding.
        """
        assert self.c is not None, "Motor controller not initialized or already closed."

        period = 1.0 / self.control_loop_frequency  # Control loop period in seconds

        self.retries = 5
        self.stats_record_t0 = time.time()

        next_call_event = Event()

        while not self.should_stop.is_set():
            start_t = time.time()
            self.update_head_kinematics_model()
            self._update()
            took = time.time() - start_t

            sleep_time = period - took
            if sleep_time < 0:
                self.logger.debug(
                    f"Control loop took too long: {took * 1000:.3f} ms, expected {period * 1000:.3f} ms"
                )
                sleep_time = 0.001

            next_call_event.clear()
            next_call_event.wait(sleep_time)

    def _update(self):
        assert self.c is not None, "Motor controller not initialized or already closed."

        if self._torque_enabled:
            if self._current_head_operation_mode != 0:  # if position control mode
                if self.target_head_joint_positions is not None:
                    self.c.set_stewart_platform_position(
                        self.target_head_joint_positions[1:]
                    )
                    self.c.set_body_rotation(self.target_head_joint_positions[0])
            else:  # it's in torque control mode
                if self.gravity_compensation_mode:
                    # This function will set the head_joint_current
                    # to the current necessary to compensate for gravity
                    self.compensate_head_gravity()
                if self.target_head_joint_current is not None:
                    self.c.set_stewart_platform_goal_current(
                        np.round(self.target_head_joint_current[1:], 0)
                        .astype(int)
                        .tolist()
                    )
                    # Body rotation torque control is not supported with feetech motors
                    # self.c.set_body_rotation_goal_current(int(self.target_head_joint_current[0]))

            if self._current_antennas_operation_mode != 0:  # if position control mode
                if self.target_antenna_joint_positions is not None:
                    self.c.set_antennas_positions(self.target_antenna_joint_positions)
            # Antenna torque control is not supported with feetech motors
            # else:
            #     if self.target_antenna_joint_current is not None:
            #         self.c.set_antennas_goal_current(
            #            np.round(self.target_antenna_joint_current, 0).astype(int).tolist()
            #         )

        if (
            self.joint_positions_publisher is not None
            and self.pose_publisher is not None
        ):
            try:
                head_positions, antenna_positions = self.get_all_joint_positions()

                # Update the head kinematics model with the current head positions
                self.update_head_kinematics_model(head_positions, antenna_positions)

                self.joint_positions_publisher.put(
                    json.dumps(
                        {
                            "head_joint_positions": head_positions,
                            "antennas_joint_positions": antenna_positions,
                        }
                    )
                )
                self.pose_publisher.put(
                    json.dumps(
                        {
                            "head_pose": self.get_head_pose().tolist(),
                        }
                    )
                )

                self.last_alive = time.time()
                self._stats["timestamps"].append(self.last_alive)

                self.ready.set()  # Mark the backend as ready
            except RuntimeError as e:
                self._stats["nb_error"] += 1
                self.logger.warning(f"Error reading positions: {e}")

                # If we never received a position, we retry a few times
                # But most likely the robot is not powered on or connected
                if self.last_alive is None:
                    if self.retries > 0:
                        self.logger.error(
                            f"Error reading positions, retrying ({self.retries} left): {e}"
                        )
                        self.retries -= 1
                        time.sleep(0.1)
                        return
                    self.logger.error("No response from the robot, stopping.")
                    self.logger.error(
                        "Make sure the robot is powered on and connected."
                    )
                    self.error = "Motors are not powered on or connected."
                    self.should_stop.set()
                    return

                if self.last_alive + 2 < time.time():
                    self.error = (
                        "No response from the robot's motor for the last 2 seconds."
                    )

                    self.logger.error(
                        "No response from the robot for 2 seconds, stopping."
                    )
                    raise e

            if time.time() - self.stats_record_t0 > self._stats_record_period:
                dt = np.diff(self._stats["timestamps"])
                if len(dt) > 1:
                    self._status.control_loop_stats["mean_control_loop_frequency"] = (
                        float(np.mean(1.0 / dt))
                    )
                    self._status.control_loop_stats["max_control_loop_interval"] = (
                        float(np.max(dt))
                    )
                    self._status.control_loop_stats["nb_error"] = self._stats[
                        "nb_error"
                    ]

                self._stats["timestamps"].clear()
                self._stats["nb_error"] = 0
                self.stats_record_t0 = time.time()

    def enable_motors(self) -> None:
        """Enable the motors by turning the torque on."""
        assert self.c is not None, "Motor controller not initialized or already closed."

        self.c.enable_torque()
        self._torque_enabled = True

    def disable_motors(self) -> None:
        """Disable the motors by turning the torque off."""
        assert self.c is not None, "Motor controller not initialized or already closed."

        self.c.disable_torque()
        self._torque_enabled = False

    def set_head_operation_mode(self, mode: int) -> None:
        """Change the operation mode of the head motors.

        Args:
            mode (int): The operation mode for the head motors.

        The operation modes can be:
            0: torque control
            3: position control
            5: current-based position control.

        Important:
            This method does not work well with the current feetech motors (body rotation), as they do not support torque control.
            So the method disables the antennas when in torque control mode.
            The dynamixel motors used for the head do support torque control, so this method works as expected.

        Args:
            mode (int): The operation mode for the head motors.
                        This could be a specific mode like position control, velocity control, or torque control.

        """
        assert self.c is not None, "Motor controller not initialized or already closed."
        assert mode in [0, 3, 5], (
            "Invalid operation mode. Must be one of [0 (torque), 3 (position), 5 (current-limiting position)]."
        )

        # if motors are enabled, disable them before changing the mode
        if self._torque_enabled:
            self.c.enable_stewart_platform(False)
        # set the new operation mode
        self.c.set_stewart_platform_operating_mode(mode)

        if mode != 0:
            # if the mode is not torque control, we need to set the head joint positions
            # to the current positions to avoid sudden movements
<<<<<<< HEAD
            motor_pos = self.c.get_last_position()
            self.head_joint_positions = [motor_pos.body_yaw] + motor_pos.stewart

            self.c.set_stewart_platform_position(motor_pos.stewart)
            self.c.set_body_rotation(motor_pos.body_yaw)
=======
            motor_pos = self.c.read_all_positions()
            self.target_head_joint_positions = [motor_pos[0]] + motor_pos[3:]
            self.c.set_stewart_platform_position(self.target_head_joint_positions[1:])
            self.c.set_body_rotation(self.target_head_joint_positions[0])
>>>>>>> 845fbe1e
            self.c.enable_body_rotation(True)
            self.c.set_body_rotation_operating_mode(0)
        else:
            self.c.enable_body_rotation(False)

        if self._torque_enabled:
            self.c.enable_stewart_platform(True)

        self._current_head_operation_mode = mode

    def set_antennas_operation_mode(self, mode: int) -> None:
        """Change the operation mode of the antennas motors.

        Args:
            mode (int): The operation mode for the antennas motors (0: torque control, 3: position control, 5: current-based position control).

        Important:
            This method does not work well with the current feetech motors, as they do not support torque control.
            So the method disables the antennas when in torque control mode.

        Args:
            mode (int): The operation mode for the antennas motors.
                        This could be a specific mode like position control, velocity control, or torque control.

        """
        assert self.c is not None, "Motor controller not initialized or already closed."
        assert mode in [0, 3, 5], (
            "Invalid operation mode. Must be one of [0 (torque), 3 (position), 5 (current-limiting position)]."
        )

        if self._current_antennas_operation_mode != mode:
            if mode != 0:
                # if the mode is not torque control, we need to set the head joint positions
                # to the current positions to avoid sudden movements
<<<<<<< HEAD
                self.antenna_joint_positions = self.c.get_last_position().antennas
                self.c.set_antennas_positions(self.antenna_joint_positions)
=======
                self.target_antenna_joint_positions = self.c.read_all_positions()[1:3]
                self.c.set_antennas_positions(self.target_antenna_joint_positions)
>>>>>>> 845fbe1e
                self.c.enable_antennas(True)
            else:
                self.c.enable_antennas(False)

            self._current_antennas_operation_mode = mode

    def get_all_joint_positions(self) -> tuple[list, list]:
        """Get the current joint positions of the robot.

        Returns:
            tuple: A tuple containing two lists - the first list is for the head joint positions,
                    and the second list is for the antenna joint positions.

        """
        assert self.c is not None, "Motor controller not initialized or already closed."
        positions = self.c.get_last_position()

        yaw = positions.body_yaw
        antennas = positions.antennas
        dofs = positions.stewart

        return [yaw] + list(dofs), list(antennas)

    def get_head_joint_positions(self) -> list:
        """Get the current joint positions of the head.

        Returns:
            list: A list of joint positions for the head, including the body rotation.

        If you want to get both head and antenna joint positions, use `get_all_joint_positions()` instead, as it will only read the positions once.

        """
        return self.get_all_joint_positions()[0]

    def get_antenna_joint_positions(self) -> list:
        """Get the current joint positions of the antennas.

        Returns:
            list: A list of joint positions for the antennas.

        If you want to get both head and antenna joint positions, use `get_all_joint_positions()` instead, as it will only read the positions once.

        """
        return self.get_all_joint_positions()[1]

    def close(self) -> None:
        """Close the motor controller connection."""
        self.c = None

    def get_status(self) -> "RobotBackendStatus":
        """Get the current status of the robot backend."""
        self._status.error = self.error
        return self._status


@dataclass
class RobotBackendStatus:
    """Status of the Robot Backend."""

    ready: bool
    last_alive: Optional[float]
    control_loop_stats: dict
    error: Optional[str] = None<|MERGE_RESOLUTION|>--- conflicted
+++ resolved
@@ -260,18 +260,11 @@
         if mode != 0:
             # if the mode is not torque control, we need to set the head joint positions
             # to the current positions to avoid sudden movements
-<<<<<<< HEAD
             motor_pos = self.c.get_last_position()
-            self.head_joint_positions = [motor_pos.body_yaw] + motor_pos.stewart
-
-            self.c.set_stewart_platform_position(motor_pos.stewart)
-            self.c.set_body_rotation(motor_pos.body_yaw)
-=======
-            motor_pos = self.c.read_all_positions()
-            self.target_head_joint_positions = [motor_pos[0]] + motor_pos[3:]
+            self.target_head_joint_positions = [motor_pos.body_yaw] + motor_pos.stewart
+
             self.c.set_stewart_platform_position(self.target_head_joint_positions[1:])
             self.c.set_body_rotation(self.target_head_joint_positions[0])
->>>>>>> 845fbe1e
             self.c.enable_body_rotation(True)
             self.c.set_body_rotation_operating_mode(0)
         else:
@@ -306,13 +299,10 @@
             if mode != 0:
                 # if the mode is not torque control, we need to set the head joint positions
                 # to the current positions to avoid sudden movements
-<<<<<<< HEAD
-                self.antenna_joint_positions = self.c.get_last_position().antennas
-                self.c.set_antennas_positions(self.antenna_joint_positions)
-=======
-                self.target_antenna_joint_positions = self.c.read_all_positions()[1:3]
+                self.target_antenna_joint_positions = (
+                    self.c.get_last_position().antennas
+                )
                 self.c.set_antennas_positions(self.target_antenna_joint_positions)
->>>>>>> 845fbe1e
                 self.c.enable_antennas(True)
             else:
                 self.c.enable_antennas(False)
