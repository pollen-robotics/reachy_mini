--- conflicted
+++ resolved
@@ -113,11 +113,6 @@
         self.col_inds = []
         for i, type in enumerate(self.model.geom_contype):
             if type != 0:
-<<<<<<< HEAD
-                self.col_inds.append(i)
-                self.model.geom_contype[i] = 0
-                self.model.geom_conaffinity[i] = 0
-=======
                 geom_name = mujoco.mj_id2name(self.model, mujoco.mjtObj.mjOBJ_GEOM, i)
                 # monkey-patch: the geoms in the minimal scene are named (duck_geom, table_top_collision ... ).
                 # We don't disable the collision for them so that the objects don't fall to the ground at initialization
@@ -125,7 +120,6 @@
                     self.col_inds.append(i)
                     self.model.geom_contype[i] = 0
                     self.model.geom_conaffinity[i] = 0
->>>>>>> f37c655e
 
     def _get_camera_id(self, camera_name: str) -> Any:
         """Get the id of the virtual camera."""
