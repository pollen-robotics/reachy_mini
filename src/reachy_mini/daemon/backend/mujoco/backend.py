"""Mujoco Backend for Reachy Mini.

This module provides the MujocoBackend class for simulating the Reachy Mini robot using the MuJoCo physics engine.

It includes methods for running the simulation, getting joint positions, and controlling the robot's joints.

"""

import json
import time
from dataclasses import dataclass
from importlib.resources import files
from threading import Thread
from typing import Optional

import mujoco
import mujoco.viewer
import numpy as np

import reachy_mini

from ..abstract import Backend, MotorControlMode
from .utils import (
    get_actuator_names,
    get_joint_addr_from_name,
    get_joint_id_from_name,
)
from .video_udp import UDPJPEGFrameSender


class MujocoBackend(Backend):
    """Simulated Reachy Mini using MuJoCo."""

    def __init__(
        self,
        scene="empty",
        check_collision: bool = False,
        kinematics_engine: str = "Placo",
    ):
        """Initialize the MujocoBackend with a specified scene.

        Args:
            scene (str): The name of the scene to load. Default is "empty".
            check_collision (bool): If True, enable collision checking. Default is False.
            kinematics_engine (str): Kinematics engine to use. Defaults to "Placo".

        """
        super().__init__(
            check_collision=check_collision, kinematics_engine=kinematics_engine
        )

        from reachy_mini.reachy_mini import (
            SLEEP_ANTENNAS_JOINT_POSITIONS,
            SLEEP_HEAD_JOINT_POSITIONS,
        )

        self._SLEEP_ANTENNAS_JOINT_POSITIONS = SLEEP_ANTENNAS_JOINT_POSITIONS
        self._SLEEP_HEAD_JOINT_POSITIONS = SLEEP_HEAD_JOINT_POSITIONS

        mjcf_root_path = str(
            files(reachy_mini).joinpath("descriptions/reachy_mini/mjcf/")
        )
        self.model = mujoco.MjModel.from_xml_path(  # type: ignore
            f"{mjcf_root_path}/scenes/{scene}.xml"
        )
        self.data = mujoco.MjData(self.model)  # type: ignore
        self.model.opt.timestep = 0.002  # s, simulation timestep, 500hz
        self.decimation = 10  # -> 50hz control loop
        self.rendering_timestep = 0.04  # s, rendering loop # 25Hz

        self.camera_id = mujoco.mj_name2id(  # type: ignore
            self.model,
            mujoco.mjtObj.mjOBJ_CAMERA,  # type: ignore
            "eye_camera",
        )

        self.head_id = mujoco.mj_name2id(  # type: ignore
            self.model,
            mujoco.mjtObj.mjOBJ_BODY,  # type: ignore
            "pp01063_stewart_plateform",
        )

        self.platform_to_head_transform = np.array(
            [
                [8.66025292e-01, 5.00000194e-01, -1.83660327e-06, -1.34282000e-02],
                [5.55111512e-16, -3.67320510e-06, -1.00000000e00, -1.20000000e-03],
                [-5.00000194e-01, 8.66025292e-01, -3.18108852e-06, 3.65883000e-02],
                [0, 0, 0, 1.00000000e00],
            ]
        )
        # remove_z_offset  = np.eye(4)
        # remove_z_offset[2, 3] = -0.177
        # self.platform_to_head_transform = self.platform_to_head_transform @ remove_z_offset

        self.current_head_pose = np.eye(4)

        # print("Joints in the model:")
        # for i in range(self.model.njoint):
        #     name = mujoco.mj_id2joint(self.model, i)
        #     print(f"  {i}: {name}")

        self.joint_names = get_actuator_names(self.model)

        self.joint_ids = [
            get_joint_id_from_name(self.model, n) for n in self.joint_names
        ]
        self.joint_qpos_addr = [
            get_joint_addr_from_name(self.model, n) for n in self.joint_names
        ]

    def rendering_loop(self):
        """Offline Rendering loop for the Mujoco simulation.

        Capture the image from the virtual Reachy's camera and send it over UDP.
        """
        streamer_udp = UDPJPEGFrameSender()
        camera_size = (1280, 720)
        offscreen_renderer = mujoco.Renderer(
            self.model, height=camera_size[1], width=camera_size[0]
        )
        while not self.should_stop.is_set():
            start_t = time.time()
            offscreen_renderer.update_scene(self.data, self.camera_id)
            im = offscreen_renderer.render()
            streamer_udp.send_frame(im)

            took = time.time() - start_t
            time.sleep(max(0, self.rendering_timestep - took))

    def run(self):
        """Run the Mujoco simulation with a viewer.

        This method initializes the viewer and enters the main simulation loop.
        It updates the joint positions at a rate and publishes the joint positions.
        """
        step = 1
        with mujoco.viewer.launch_passive(
            self.model, self.data, show_left_ui=False, show_right_ui=False
        ) as viewer:
            with viewer.lock():
                viewer.cam.type = mujoco.mjtCamera.mjCAMERA_FREE  # type: ignore
                viewer.cam.distance = 0.8  # ≃ ||pos - lookat||
                viewer.cam.azimuth = 160  # degrees
                viewer.cam.elevation = -20  # degrees
                viewer.cam.lookat[:] = [0, 0, 0.15]

                # force one render with your new camera
                mujoco.mj_step(self.model, self.data)  # type: ignore
                viewer.sync()

                # im = self.get_camera()
                # self.streamer_udp.send_frame(im)
            with viewer.lock():
                self.data.qpos[self.joint_qpos_addr] = np.array(
                    self._SLEEP_HEAD_JOINT_POSITIONS
                    + self._SLEEP_ANTENNAS_JOINT_POSITIONS
                ).reshape(-1, 1)
                self.data.ctrl[:] = np.array(
                    self._SLEEP_HEAD_JOINT_POSITIONS
                    + self._SLEEP_ANTENNAS_JOINT_POSITIONS
                )

                # recompute all kinematics, collisions, etc.
                mujoco.mj_forward(self.model, self.data)  # type: ignore

            # one more frame so the viewer shows your startup pose
            mujoco.mj_step(self.model, self.data)  # type: ignore
            viewer.sync()

            rendering_thread = Thread(target=self.rendering_loop, daemon=True)
            rendering_thread.start()

            # 3) now enter your normal loop
            while not self.should_stop.is_set():
                start_t = time.time()

                if step % self.decimation == 0:
                    # update the current states
                    self.current_head_joint_positions = (
                        self.get_present_head_joint_positions()
                    )
                    self.current_antenna_joint_positions = (
                        self.get_present_antenna_joint_positions()
                    )
                    self.current_head_pose = self.get_mj_present_head_pose()

                    # Update the target head joint positions from IK if necessary
                    # - does nothing if the targets did not change
                    if self.ik_required:
<<<<<<< HEAD
                        # Use effective targets (absolute + relative offsets)
                        effective_pose, effective_yaw = (
                            self.get_effective_head_pose_and_yaw()
                        )
                        try:
                            self.update_target_head_joints_from_ik(
                                effective_pose, effective_yaw
                            )
                        except Exception as e:
                            print("IK error:", e)
=======
                        self.update_target_head_joints_from_ik(
                            self.target_head_pose, self.target_body_yaw
                        )
>>>>>>> 962aa3d3

                    if self.target_head_joint_positions is not None:
                        self.data.ctrl[:7] = self.target_head_joint_positions
                    if self.target_antenna_joint_positions is not None:
                        self.data.ctrl[-2:] = self.target_antenna_joint_positions

                    if (
                        self.joint_positions_publisher is not None
                        and self.pose_publisher is not None
                    ):
                        self.joint_positions_publisher.put(
                            json.dumps(
                                {
                                    "head_joint_positions": self.current_head_joint_positions,
                                    "antennas_joint_positions": self.current_antenna_joint_positions,
                                }
                            ).encode("utf-8")
                        )
                        self.pose_publisher.put(
                            json.dumps(
                                {
                                    "head_pose": self.get_present_head_pose().tolist(),
                                }
                            ).encode("utf-8")
                        )
                        self.ready.set()

                    viewer.sync()

                mujoco.mj_step(self.model, self.data)  # type: ignore

                took = time.time() - start_t
                time.sleep(max(0, self.model.opt.timestep - took))
                # print(f"Step {step}: took {took*1000:.1f}ms")
                step += 1

    def get_mj_present_head_pose(self) -> np.ndarray:
        """Get the current head pose from the Mujoco simulation.

        Returns:
            np.ndarray: The current head pose as a 4x4 transformation matrix.

        """
        mj_current_head_pose = np.eye(4)
        mj_current_head_pose[:3, :3] = self.data.xmat[self.head_id].reshape(3, 3)
        mj_current_head_pose[:3, 3] = self.data.xpos[self.head_id]
        mj_current_head_pose = mj_current_head_pose @ self.platform_to_head_transform
        mj_current_head_pose[2, 3] -= 0.177
        return mj_current_head_pose

    def close(self) -> None:
        """Close the Mujoco backend."""
        # TODO Do something in mujoco here ?
        pass

    def get_status(self) -> "MujocoBackendStatus":
        """Get the status of the Mujoco backend.

        Returns:
            dict: An empty dictionary as the Mujoco backend does not have a specific status to report.

        """
        return MujocoBackendStatus()

    def get_present_head_joint_positions(self):
        """Get the current joint positions of the head."""
        return self.data.qpos[self.joint_qpos_addr[:7]].flatten().tolist()

    def get_present_antenna_joint_positions(self):
        """Get the current joint positions of the antennas."""
        return self.data.qpos[self.joint_qpos_addr[-2:]].flatten().tolist()

    def get_motor_control_mode(self) -> MotorControlMode:
        """Get the motor control mode."""
        return MotorControlMode.Enabled

    def set_motor_control_mode(self, mode: MotorControlMode) -> None:
        """Set the motor control mode."""
        pass


@dataclass
class MujocoBackendStatus:
    """Dataclass to represent the status of the Mujoco backend.

    Empty for now, as the Mujoco backend does not have a specific status to report.
    """

    error: Optional[str] = None<|MERGE_RESOLUTION|>--- conflicted
+++ resolved
@@ -187,7 +187,6 @@
                     # Update the target head joint positions from IK if necessary
                     # - does nothing if the targets did not change
                     if self.ik_required:
-<<<<<<< HEAD
                         # Use effective targets (absolute + relative offsets)
                         effective_pose, effective_yaw = (
                             self.get_effective_head_pose_and_yaw()
@@ -198,11 +197,6 @@
                             )
                         except Exception as e:
                             print("IK error:", e)
-=======
-                        self.update_target_head_joints_from_ik(
-                            self.target_head_pose, self.target_body_yaw
-                        )
->>>>>>> 962aa3d3
 
                     if self.target_head_joint_positions is not None:
                         self.data.ctrl[:7] = self.target_head_joint_positions
