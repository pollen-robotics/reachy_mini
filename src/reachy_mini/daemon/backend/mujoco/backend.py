--- conflicted
+++ resolved
@@ -137,12 +137,11 @@
         This method initializes the viewer and enters the main simulation loop.
         It updates the joint positions at a rate and publishes the joint positions.
         """
+        step = 1
         if not self.headless:
             viewer = mujoco.viewer.launch_passive(
                 self.model, self.data, show_left_ui=False, show_right_ui=False
             )
-        step = 1
-        if not self.headless:
             with viewer.lock():
                 viewer.cam.type = mujoco.mjtCamera.mjCAMERA_FREE  # type: ignore
                 viewer.cam.distance = 0.8  # ≃ ||pos - lookat||
@@ -222,47 +221,7 @@
                             }
                         ).encode("utf-8")
                     )
-<<<<<<< HEAD
                     self.ready.set()
-=======
-                    self.current_head_pose = self.get_mj_present_head_pose()
-
-                    # Update the target head joint positions from IK if necessary
-                    # - does nothing if the targets did not change
-                    if self.ik_required:
-                        try:
-                            self.update_target_head_joints_from_ik(
-                                self.target_head_pose, self.target_body_yaw
-                            )
-                        except ValueError as e:
-                            self.logger.warning(f"IK error: {e}")
-
-                    if self.target_head_joint_positions is not None:
-                        self.data.ctrl[:7] = self.target_head_joint_positions
-                    if self.target_antenna_joint_positions is not None:
-                        self.data.ctrl[-2:] = self.target_antenna_joint_positions
-
-                    if (
-                        self.joint_positions_publisher is not None
-                        and self.pose_publisher is not None
-                    ):
-                        self.joint_positions_publisher.put(
-                            json.dumps(
-                                {
-                                    "head_joint_positions": self.current_head_joint_positions,
-                                    "antennas_joint_positions": self.current_antenna_joint_positions,
-                                }
-                            ).encode("utf-8")
-                        )
-                        self.pose_publisher.put(
-                            json.dumps(
-                                {
-                                    "head_pose": self.get_present_head_pose().tolist(),
-                                }
-                            ).encode("utf-8")
-                        )
-                        self.ready.set()
->>>>>>> d1e8d81e
 
                 if not self.headless:
                     viewer.sync()
