--- conflicted
+++ resolved
@@ -6,8 +6,6 @@
 import numpy as np
 import psutil
 from scipy.spatial.transform import Rotation as R
-<<<<<<< HEAD
-=======
 
 
 def create_head_pose(x=0, y=0, z=0, roll=0, pitch=0, yaw=0, mm=False, degrees=True):
@@ -20,7 +18,6 @@
 
     return pose
 
->>>>>>> 37164196
 
 InterpolationFunc = Callable[[float], np.ndarray]
 
@@ -133,7 +130,7 @@
     interp_pose = np.eye(4)
     interp_pose[:3, :3] = rot_interp
     interp_pose[:3, 3]  = pos_interp
-    
+
     return interp_pose
 
 
@@ -147,7 +144,7 @@
     match method:
         case 'linear':
             return t
-        
+
         case 'minjerk':
             return 10*t**3 - 15*t**4 + 6*t**5
 
@@ -156,11 +153,11 @@
                 return 2 * t * t
             else:
                 return 1 - ((-2 * t + 2) ** 2) / 2
-        
+
         case 'cartoon':
             c1 = 1.70158
             c2 = c1 * 1.525
-            
+
             if t < 0.5:
                 # phase in
                 return ( (2 * t) ** 2 * ( (c2 + 1) * 2 * t - c2 ) ) / 2
@@ -183,16 +180,4 @@
         pose[:3, 3] /= 1000
 
     pose[2, 3] += 0.177 # :(
-    return pose
-
-
-def create_head_pose(x=0, y=0, z=0, roll=0, pitch=0, yaw=0, mm=False, degrees=True):
-    pose = np.eye(4)
-    rot = R.from_euler("xyz", [roll, pitch, yaw], degrees=degrees).as_matrix()
-    pose[:3, :3] = rot
-    pose[:, 3] = [x, y, z, 0]
-    if mm:
-        pose[:3, 3] /= 1000
-
-    pose[2, 3] += 0.177
     return pose