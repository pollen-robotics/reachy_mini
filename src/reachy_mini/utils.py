--- conflicted
+++ resolved
@@ -110,7 +110,6 @@
         )
 
 
-<<<<<<< HEAD
 def linear_pose_interpolation(
     start_pose: np.ndarray, target_pose: np.ndarray, t: float
 ):
@@ -185,8 +184,8 @@
 
     pose[2, 3] += 0.177  # :(
     return pose
-=======
-def find_arduino_nano_ch340g() -> Optional[str]:
+
+  def find_arduino_nano_ch340g() -> Optional[str]:
     """
     Simple, efficient detector for Arduino Nano with CH340G.
     Returns port path or None.
@@ -203,5 +202,4 @@
     except:
         pass
 
-    return None
->>>>>>> 5f6f8398
+    return None