--- conflicted
+++ resolved
@@ -1,11 +1,5 @@
-<<<<<<< HEAD
-from reachy_mini.app import ReachyMiniApp
-from reachy_mini.reachy_mini import ReachyMini
-from reachy_mini.robot_backend import RobotBackend
-from reachy_mini.analytic_kinematics import ReachyMiniAnalyticKinematics
-=======
 """Reachy Mini SDK."""
 
 from reachy_mini.app import ReachyMiniApp  # noqa: F401
 from reachy_mini.reachy_mini import ReachyMini  # noqa: F401
->>>>>>> 55c919e1
+from reachy_mini.analytic_kinematics import ReachyMiniAnalyticKinematics  # noqa: F401